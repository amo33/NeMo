--- conflicted
+++ resolved
@@ -35,11 +35,7 @@
         "ensemble.0.model=stt_es_conformer_transducer_large ensemble.1.model=stt_it_conformer_transducer_large",
         (
             "ensemble.0.model=stt_es_fastconformer_hybrid_large_pc ensemble.1.model=stt_it_fastconformer_hybrid_large_pc "
-<<<<<<< HEAD
-            "confidence.measure_cfg.alpha=0.33 confidence.measure_cfg.entropy_norm=exp "
-=======
             "confidence.method_cfg.alpha=0.33 confidence.method_cfg.entropy_norm=exp "
->>>>>>> 1fede572
         ),
         (
             "ensemble.0.model=stt_es_fastconformer_hybrid_large_pc "
