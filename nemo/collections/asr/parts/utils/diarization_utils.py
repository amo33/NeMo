# Copyright (c) 2021, NVIDIA CORPORATION.  All rights reserved.
#
# Licensed under the Apache License, Version 2.0 (the "License");
# you may not use this file except in compliance with the License.
# You may obtain a copy of the License at
#
#     http://www.apache.org/licenses/LICENSE-2.0
#
# Unless required by applicable law or agreed to in writing, software
# distributed under the License is distributed on an "AS IS" BASIS,
# WITHOUT WARRANTIES OR CONDITIONS OF ANY KIND, either express or implied.
# See the License for the specific language governing permissions and
# limitations under the License.

import copy
import csv
import json
import os
from collections import OrderedDict as od
from datetime import datetime
from itertools import permutations
from typing import Dict, List, Tuple

import numpy as np

from nemo.collections.asr.metrics.wer import word_error_rate
from nemo.collections.asr.models import ClusteringDiarizer
from nemo.collections.asr.parts.utils.speaker_utils import (
    audio_rttm_map,
    get_uniqname_from_filepath,
    labels_to_rttmfile,
    rttm_to_labels,
    write_rttm2manifest,
)
from nemo.utils import logging

try:
    import arpa

    ARPA = True
except ImportError:
    ARPA = False

__all__ = ['ASR_DIAR_OFFLINE']


def dump_json_to_file(file_path: str, trans_dict: dict):
    """
    Write a json file from the trans_dict dictionary.

    Args:
        file_path (str):
            Target filepath where json file is saved
        trans_dict (dict):
            Dictionary containing transcript, speaker labels and timestamps
    """
    with open(file_path, "w") as outfile:
        json.dump(trans_dict, outfile, indent=4)


def write_txt(w_path: str, val: str):
    """
    Write a text file from the string input.

    Args:
        w_path (str):
            Target path for saving a file
        val (str):
            String variable to be written
    """
    with open(w_path, "w") as output:
        output.write(val + '\n')


def get_per_spk_ref_transcripts(ctm_file_path: str) -> Tuple[Dict[str, List[str]], str]:
    """
    Save the reference transcripts separately by its speaker identity.

    Args:
        ctm_file_path (str):
            Filepath to the reference CTM files.

    Returns:
        per_spk_ref_trans (dict):
            Dictionary containing the reference transcripts for each speaker.
        mix_ref_trans (str):
            Reference transcript from CTM file. This transcript has word sequence in temporal order.
    """
    mix_ref_trans, per_spk_ref_trans = [], {}
    ctm_content = open(ctm_file_path).readlines()
    for ctm_line in ctm_content:
        ctm_split = ctm_line.split()
        spk = ctm_split[1]
        if spk not in per_spk_ref_trans:
            per_spk_ref_trans[spk] = []
        per_spk_ref_trans[spk].append(ctm_split[4])
        mix_ref_trans.append(ctm_split[4])
    mix_ref_trans = " ".join(mix_ref_trans)
    return per_spk_ref_trans, mix_ref_trans


def get_per_spk_hyp_transcripts(word_dict_seq_list: List[Dict[str, float]]) -> Tuple[Dict[str, List[str]], str]:
    """
    Save the hypothesis transcripts separately by its speaker identity.

    Args:
        word_dict_seq_list (list):
            List containing words and corresponding word timestamps in dictionary format.
    Returns:
        per_spk_hyp_trans (dict):
            Dictionary containing the hypothesis transcript for each speaker. A list containing the sequence
            of words is assigned for each speaker (key value).
        mix_hyp_trans (str):
            Hypothesis transcript from ASR output. This transcript has word sequence in temporal order.
    """
    mix_hyp_trans, per_spk_hyp_trans = [], {}
    for word_dict in word_dict_seq_list:
        spk = word_dict['speaker_label']
        if spk not in per_spk_hyp_trans:
            per_spk_hyp_trans[spk] = []
        per_spk_hyp_trans[spk].append(word_dict['word'])
        mix_hyp_trans.append(word_dict['word'])
    mix_hyp_trans = " ".join(mix_hyp_trans)
    return per_spk_hyp_trans, mix_hyp_trans


def calculate_session_cpWER(
    per_spk_hyp_trans: Dict[str, List[str]], per_spk_ref_trans: Dict[str, List[str]]
) -> Tuple[float, str, str]:
    """
    Calculate a session-level concatenated minimum-permutation word error rate (cpWER). cpWER is a scoring
    method that can evaluate speaker diarization and speech recognition performance at the same time.
    cpWER is calculated by going through the following steps.

    1. Concatenate all utterances of each speaker for both reference and hypothesis files.
    2. Compute the WER between the reference and all possible speaker permutations of the hypothesis.
    3. Pick the lowest WER among them (this is assumed to be the best permutation: `min_perm_ref_trans`).

    cpWER was proposed in the following article:
        CHiME-6 Challenge: Tackling Multispeaker Speech Recognition for Unsegmented Recordings
        https://arxiv.org/pdf/2004.09249.pdf

    Args:
        per_spk_hyp_trans (dict):
            Dictionary containing the hypothesis transcript for each speaker. A list containing the sequence
            of words is assigned for each speaker (key value).
        per_spk_ref_trans (dict):
            Dictionary containing the reference transcript for each speaker. A list containing the sequence
            of words is assigned for each speaker (key value).

    Returns:
        cpWER (float):
            cpWER value for the given session.
        hyp_trans (str):
            Hypothesis transcript in an arbitrary permutation. Words are separated by spaces.
        min_perm_ref_trans (str):
            Reference transcript containing the permutation that minimizes WER. Words are separated by spaces.
    """
    wer_list, ref_lists = [], []
    hyp_word_list = []

    # concatenate the hypothesis transcripts into a list
    for spk_id, word_list in per_spk_hyp_trans.items():
        hyp_word_list.extend(word_list)
    hyp_trans = " ".join(hyp_word_list)

    # calculate WER for every permutation
    for key_tuple in permutations(per_spk_ref_trans.keys()):
        ref_word_list = []
        for uniq_id in key_tuple:
            ref_word_list.extend(per_spk_ref_trans[uniq_id])
        ref_trans = " ".join(ref_word_list)
        ref_lists.append(ref_trans)
        wer = word_error_rate(hypotheses=[hyp_trans], references=[ref_trans])
        wer_list.append(wer)

    # find the lowest WER and its reference transcript
    argmin_idx = np.argmin(wer_list)
    min_perm_ref_trans = ref_lists[argmin_idx]
    cpWER = wer_list[argmin_idx]
    return cpWER, hyp_trans, min_perm_ref_trans


def calculate_cpWER(
    word_seq_lists: List[List[Dict[str, float]]], ctm_file_list: List[str]
) -> Dict[str, Dict[str, float]]:
    """
    Launcher function for `calculate_SESsion_cpWER`. Calculate session-level cpWER and average cpWER.
    For detailed information about cpWER, see docstrings of `calculate_session_cpWER` function.

    As opposed to cpWER, mixWER is the regular WER value where the hypothesis transcript contains
    words in temporal order regardless of the speakers. mixWER value can be different from cpWER value,
    depending on the speaker diarization results.

    Args:
        word_seq_lists (list):
            List containing a dictionary containing word, word timestamp and speaker label.
            The dictionary has following keys: `word`, `start_time`, `end_time` and `speaker_label`.

            - Example:
                [{'word': 'right', 'start_time': 0.0, 'end_time': 0.04, 'speaker_label': 'speaker_0'},  
                 {'word': 'and', 'start_time': 0.64, 'end_time': 0.68, 'speaker_label': 'speaker_1'},  
                 {'word': 'i', 'start_time': 0.84, 'end_time': 0.88, 'speaker_label': 'speaker_1'},  
                 ...]

        ctm_file_list (list):
            List containing filepaths of CTM files.

    Returns:
        session_result_dict (dict):
            Dictionary containing session level cpWER and WER values.
    """
    session_result_dict = {'session_level': {}}
    hyps_spk, refs_spk = [], []
    hyps_mix, refs_mix = [], []

    for k, (word_dict_seq_list, ctm_file_path) in enumerate(zip(word_seq_lists, ctm_file_list)):
        per_spk_hyp_trans, mix_hyp_trans = get_per_spk_hyp_transcripts(word_dict_seq_list)
        per_spk_ref_trans, mix_ref_trans = get_per_spk_ref_transcripts(ctm_file_path)

        # calculate cpWER and mixWER using the above results
        cpWER, hyp_trans, ref_trans = calculate_session_cpWER(per_spk_hyp_trans, per_spk_ref_trans)
        mixWER = word_error_rate(hypotheses=[mix_hyp_trans], references=[mix_ref_trans])

        # save session-level cpWER and mixWER values
        uniq_id = get_uniqname_from_filepath(ctm_file_path)
        session_result_dict['session_level'][uniq_id] = {}
        session_result_dict['session_level'][uniq_id]['cpWER'] = cpWER
        session_result_dict['session_level'][uniq_id]['mixWER'] = mixWER

        hyps_spk.append(hyp_trans)
        refs_spk.append(ref_trans)
        hyps_mix.append(mix_hyp_trans)
        refs_mix.append(mix_ref_trans)

    # average cpWER and regular WER value on all sessions
    session_result_dict['average_cpWER'] = word_error_rate(hypotheses=hyps_spk, references=refs_spk)
    session_result_dict['average_mixWER'] = word_error_rate(hypotheses=hyps_mix, references=refs_mix)
    return session_result_dict


class ASR_DIAR_OFFLINE:
    """
    A class designed for performing ASR and diarization together.

    Attributes:
        cfg_diarizer (OmegaConf):
            Hydra config for diarizer key
        params (OmegaConf):
            Parameters config in diarizer.asr
        ctc_decoder_params (OmegaConf)
            cfg_diarizer.asr.ctc_decoder_parameters
        realigning_lm_params (OmegaConf):
            cfg_diarizer.asr.realigning_lm_parameters
        manifest_filepath (str):
            Path to the input manifest path
        nonspeech_threshold (float)
            self.params.asr_based_vad_threshold
        fix_word_ts_with_VAD (bool)
            self.params.fix_word_ts_with_VAD
        root_path (str)
            cfg_diarizer.out_dir
        vad_threshold_for_word_ts (float):
            Threshold used for compensating word timestamps with VAD output
        max_word_ts_length_in_sec (float):
            Maximum limit for word timestamp length
        word_ts_anchor_offset (float):
            Offset for word timestamps from ASR decoders
        run_ASR:
            Placeholder variable for an ASR launcher function
        realigning_lm:
            Placeholder variable for a loaded ARPA Language model
        ctm_exists (bool):
            Boolean that indicates whether all files have corresponding reference CTM file
        frame_VAD (dict):
            Dictionary containing frame-level VAD logits
        AUDIO_RTTM_MAP:
            Dictionary containing the input manifest information
        color_palette (dict):
            Dictionary containing the ANSI color escape codes for each speaker index
    """

    def __init__(self, cfg_diarizer):
        self.cfg_diarizer = cfg_diarizer
        self.params = cfg_diarizer.asr.parameters
        self.ctc_decoder_params = cfg_diarizer.asr.ctc_decoder_parameters
        self.realigning_lm_params = cfg_diarizer.asr.realigning_lm_parameters
        self.manifest_filepath = cfg_diarizer.manifest_filepath
        self.nonspeech_threshold = self.params.asr_based_vad_threshold
        self.fix_word_ts_with_VAD = self.params.fix_word_ts_with_VAD
        self.root_path = cfg_diarizer.out_dir

        self.vad_threshold_for_word_ts = 0.7
        self.max_word_ts_length_in_sec = 0.6
        self.word_ts_anchor_offset = 0.0
        self.run_ASR = None
        self.realigning_lm = None
        self.ctm_exists = False
        self.frame_VAD = {}
        
        self.make_file_lists()

        self.color_palette = {
            'speaker_0': '\033[1;32m',
            'speaker_1': '\033[1;34m',
            'speaker_2': '\033[1;30m',
            'speaker_3': '\033[1;31m',
            'speaker_4': '\033[1;35m',
            'speaker_5': '\033[1;36m',
            'speaker_6': '\033[1;37m',
            'speaker_7': '\033[1;30m',
            'speaker_8': '\033[1;33m',
            'speaker_9': '\033[0;34m',
            'white': '\033[0;37m',
        }

    def make_file_lists(self):
        """
        Create lists containing the filepaths of audio clips and CTM files.
        """
        self.AUDIO_RTTM_MAP = audio_rttm_map(self.manifest_filepath)
        self.audio_file_list = [value['audio_filepath'] for _, value in self.AUDIO_RTTM_MAP.items()]

        self.ctm_file_list = []
        for k, audio_file_path in enumerate(self.audio_file_list):
            uniq_id = get_uniqname_from_filepath(audio_file_path)
            if (
                'ctm_filepath' in self.AUDIO_RTTM_MAP[uniq_id]
                and self.AUDIO_RTTM_MAP[uniq_id]['ctm_filepath'] is not None
                and uniq_id in self.AUDIO_RTTM_MAP[uniq_id]['ctm_filepath']
            ):
                self.ctm_file_list.append(self.AUDIO_RTTM_MAP[uniq_id]['ctm_filepath'])

        # check if all unique-IDs have CTM files
        if len(self.audio_file_list) == len(self.ctm_file_list):
            self.ctm_exists = True

    def load_realigning_LM(self):
        """
        Load ARPA language model for realigning speaker labels for words.
        """
        self.N_range = (
            self.realigning_lm_params['min_number_of_words'],
            self.realigning_lm_params['max_number_of_words'],
        )
        self.stt_end_tokens = ['</s>', '<s>']
        logging.info(f"Loading LM for realigning: {self.realigning_lm_params['arpa_language_model']}")
        return arpa.loadf(self.realigning_lm_params['arpa_language_model'])[0]

    def save_VAD_labels_list(self, word_ts_dict: Dict[str, Dict[str, List[float]]]):
        """
        Take the non_speech labels from logit output. The logit output is obtained from
        `run_ASR` function.

        Args:
            word_ts_dict (dict):
                List containing word timestamps.
        """
        self.VAD_RTTM_MAP = {}
        for idx, (uniq_id, word_timestamps) in enumerate(word_ts_dict.items()):
            speech_labels_float = self.get_speech_labels_from_decoded_prediction(word_timestamps)
            speech_labels = self.get_str_speech_labels(speech_labels_float)
            output_path = os.path.join(self.root_path, 'pred_rttms')
            if not os.path.exists(output_path):
                os.makedirs(output_path)
            filename = labels_to_rttmfile(speech_labels, uniq_id, output_path)
            self.VAD_RTTM_MAP[uniq_id] = {'audio_filepath': self.audio_file_list[idx], 'rttm_filepath': filename}

    def get_speech_labels_from_decoded_prediction(self, input_word_ts: List[float]) -> List[float]:
        """
        Extract speech labels from the ASR output (decoded predictions)

        Args:
            input_word_ts (list):
                List containing word timestamps.

        Returns:
            word_ts (list):
                The ranges of the speech segments, which are merged ranges of input_word_ts.
        """
        speech_labels = []
        word_ts = copy.deepcopy(input_word_ts)
        if word_ts == []:
            return speech_labels
        else:
            count = len(word_ts) - 1
            while count > 0:
                if len(word_ts) > 1:
                    if word_ts[count][0] - word_ts[count - 1][1] <= self.nonspeech_threshold:
                        trangeB = word_ts.pop(count)
                        trangeA = word_ts.pop(count - 1)
                        word_ts.insert(count - 1, [trangeA[0], trangeB[1]])
                count -= 1
        return word_ts

    def run_diarization(self, diar_model_config, word_timestamps,) -> Dict[str, List[str]]:
        """
        Launch the diarization process using the given VAD timestamp (oracle_manifest).

        Args:
            word_and_timestamps (list):
                List containing words and word timestamps

        Returns:
            diar_hyp (dict):
                A dictionary containing rttm results which are indexed by a unique ID.
            score Tuple[pyannote object, dict]:
                A tuple containing pyannote metric instance and mapping dictionary between
                speakers in hypotheses and speakers in reference RTTM files.
        """

        if diar_model_config.diarizer.asr.parameters.asr_based_vad:
            self.save_VAD_labels_list(word_timestamps)
            oracle_manifest = os.path.join(self.root_path, 'asr_vad_manifest.json')
            oracle_manifest = write_rttm2manifest(self.VAD_RTTM_MAP, oracle_manifest)
            diar_model_config.diarizer.vad.model_path = None
            diar_model_config.diarizer.vad.external_vad_manifest = oracle_manifest

        diar_model = ClusteringDiarizer(cfg=diar_model_config)
        score = diar_model.diarize()
        if diar_model_config.diarizer.vad.model_path is not None and not diar_model_config.diarizer.oracle_vad:
            self.get_frame_level_VAD(
                vad_processing_dir=diar_model.vad_pred_dir,
                smoothing_type=diar_model_config.diarizer.vad.parameters.smoothing,
            )

        diar_hyp = {}
        for k, audio_file_path in enumerate(self.audio_file_list):
            uniq_id = get_uniqname_from_filepath(audio_file_path)
            pred_rttm = os.path.join(self.root_path, 'pred_rttms', uniq_id + '.rttm')
            diar_hyp[uniq_id] = rttm_to_labels(pred_rttm)
        return diar_hyp, score

<<<<<<< HEAD
    def get_frame_level_VAD(self, vad_processing_dir: str):
=======
    def get_frame_level_VAD(self, vad_processing_dir, smoothing_type=False):
>>>>>>> e4b6a387
        """
        Read frame-level VAD outputs.

        Args:
            vad_processing_dir (str):
                The path where VAD results are saved.
            smoothing_type (bool or str): [False, median, mean]
                type of smoothing applied softmax logits to smooth the predictions.  
        """
        if isinstance(smoothing_type, bool) and not smoothing_type:
            ext_type = 'frame'
        else:
            ext_type = smoothing_type

        for uniq_id in self.AUDIO_RTTM_MAP:
            frame_vad = os.path.join(vad_processing_dir, uniq_id + '.' + ext_type)
            frame_vad_float_list = []
            with open(frame_vad, 'r') as fp:
                for line in fp.readlines():
                    frame_vad_float_list.append(float(line.strip()))
            self.frame_VAD[uniq_id] = frame_vad_float_list

    def gather_eval_results(
        self, metric, mapping_dict: Dict[str, str], trans_info_dict: Dict[str, Dict[str, float]], decimals: int = 4
    ) -> Dict[str, float]:
        """
        Gather diarization evaluation results from pyannote DiarizationErrorRate metric object.

        Args:
            metric (DiarizationErrorRate metric):
                DiarizationErrorRate metric pyannote object
            trans_info_dict (dict):
                Dictionary containing word timestamps, speaker labels and words from all sessions.
                Each session is indexed by unique-ID as a key.
            mapping_dict (dict):
                Dictionary containing speaker mapping labels for each audio file with key as unique name
            decimals (int):
                The number of rounding decimals for DER value

        Returns:
            DER_result_dict (dict):
                Dictionary containing scores for each audio file along with aggregated results
        """
        results = metric.results_
        DER_result_dict = {}
        count_correct_spk_counting = 0
        for result in results:
            key, score = result
            pred_rttm = os.path.join(self.root_path, 'pred_rttms', key + '.rttm')
            pred_labels = rttm_to_labels(pred_rttm)

            ref_rttm = self.AUDIO_RTTM_MAP[key]['rttm_filepath']
            ref_labels = rttm_to_labels(ref_rttm)
            ref_n_spk = self.get_num_of_spk_from_labels(ref_labels)
            est_n_spk = self.get_num_of_spk_from_labels(pred_labels)

            if self.cfg_diarizer['oracle_vad']:
                score['missed detection'] = 0
                score['false alarm'] = 0

            _DER, _CER, _FA, _MISS = (
                (score['confusion'] + score['false alarm'] + score['missed detection']) / score['total'],
                score['confusion'] / score['total'],
                score['false alarm'] / score['total'],
                score['missed detection'] / score['total'],
            )

            DER_result_dict[key] = {
                "DER": round(_DER, decimals),
                "CER": round(_CER, decimals),
                "FA": round(_FA, decimals),
                "MISS": round(_MISS, decimals),
                "est_n_spk": est_n_spk,
                "mapping": mapping_dict[key],
                "is_spk_count_correct": (est_n_spk == ref_n_spk),
            }
            count_correct_spk_counting += int(est_n_spk == ref_n_spk)

        DER, CER, FA, MISS = (
            abs(metric),
            metric['confusion'] / metric['total'],
            metric['false alarm'] / metric['total'],
            metric['missed detection'] / metric['total'],
        )
        DER_result_dict["total"] = {
            "DER": DER,
            "CER": CER,
            "FA": FA,
            "MISS": MISS,
            "spk_counting_acc": count_correct_spk_counting / len(metric.results_),
        }

        return DER_result_dict

    def get_the_closest_silence_start(
        self, vad_index_word_end: float, vad_frames: np.ndarray, offset: int = 10
    ) -> float:
        """
        Find the closest silence frame from the given starting position.

        Args:
            vad_index_word_end (float):
                The timestamp of the end of the current word.
            vad_frames (numpy.array):
                The numpy array containing  frame-level VAD probability.
            params (dict):
                Contains the parameters for diarization and ASR decoding.

        Returns:
            c (float):
                A timestamp of the earliest start of a silence region from
                the given time point, vad_index_word_end.
        """

        c = vad_index_word_end + offset
        limit = int(100 * self.max_word_ts_length_in_sec + vad_index_word_end)
        while c < len(vad_frames):
            if vad_frames[c] < self.vad_threshold_for_word_ts:
                break
            else:
                c += 1
                if c > limit:
                    break
        c = min(len(vad_frames) - 1, c)
        c = round(c / 100.0, 2)
        return c

    def compensate_word_ts_list(
        self, audio_file_list: List[str], word_ts_dict: Dict[str, List[float]], params: Dict[str, float]
    ) -> Dict[str, List[List[float]]]:
        """
        Compensate the word timestamps based on the VAD output.
        The length of each word is capped by self.max_word_ts_length_in_sec.

        Args:
            audio_file_list (list):
                List containing audio file paths.
            word_ts_dict (dict):
                Dictionary containing timestamps of words.
            params (dict):
                The parameter dictionary for diarization and ASR decoding.

        Returns:
            enhanced_word_ts_dict (list):
                List of the enhanced word timestamp values.
        """
        enhanced_word_ts_dict = {}
        for idx, (uniq_id, word_ts_seq_list) in enumerate(word_ts_dict.items()):
            N = len(word_ts_seq_list)
            enhanced_word_ts_buffer = []
            for k, word_ts in enumerate(word_ts_seq_list):
                if k < N - 1:
                    word_len = round(word_ts[1] - word_ts[0], 2)
                    len_to_next_word = round(word_ts_seq_list[k + 1][0] - word_ts[0] - 0.01, 2)
                    if uniq_id in self.frame_VAD:
                        vad_index_word_end = int(100 * word_ts[1])
                        closest_sil_stt = self.get_the_closest_silence_start(
                            vad_index_word_end, self.frame_VAD[uniq_id]
                        )
                        vad_est_len = round(closest_sil_stt - word_ts[0], 2)
                    else:
                        vad_est_len = len_to_next_word
                    min_candidate = min(vad_est_len, len_to_next_word)
                    fixed_word_len = max(min(self.max_word_ts_length_in_sec, min_candidate), word_len)
                    enhanced_word_ts_buffer.append([word_ts[0], word_ts[0] + fixed_word_len])
                else:
                    enhanced_word_ts_buffer.append([word_ts[0], word_ts[1]])

            enhanced_word_ts_dict[uniq_id] = enhanced_word_ts_buffer
        return enhanced_word_ts_dict

    def get_transcript_with_speaker_labels(
        self, diar_hyp: Dict[str, List[str]], word_hyp: Dict[str, List[str]], word_ts_hyp: Dict[str, List[float]]
    ) -> Dict[str, Dict[str, float]]:
        """
        Match the diarization result with the ASR output.
        The words and the timestamps for the corresponding words are matched in a for loop.

        Args:
            diar_hyp (dict):
                Dictionary of the Diarization output labels in str.
                - Example:
                - diar_hyp['my_audio_01'] = ['0.0 4.375 speaker_1', '4.375 5.125 speaker_0', ...]
            word_hyp (dict):
                Dictionary of words from ASR inference.
                - Example:
                - word_hyp['my_audio_01'] = ['hi', 'how', 'are', ...]
            word_ts_hyp (dict):
                Dictionary containing the start time and the end time of each word.
                - Example:
                - word_ts_hyp['my_audio_01'] = [[0.0, 0.04], [0.64, 0.68], [0.84, 0.88], ...]

        Returns:
            trans_info_dict (dict):
                Dictionary containing word timestamps, speaker labels and words from all sessions.
                Each session is indexed by unique-ID as a key.
        """
        trans_info_dict = {}
        if self.fix_word_ts_with_VAD:
            if self.frame_VAD == {}:
                logging.info(
                    f"VAD timestamps are not provided. Fixing word timestamps without VAD. Please check the hydra configurations."
                )
            word_ts_refined = self.compensate_word_ts_list(self.audio_file_list, word_ts_hyp, self.params)
        else:
            word_ts_refined = word_ts_hyp

        if self.realigning_lm_params['arpa_language_model']:
            if not ARPA:
                raise ImportError(
                    'LM for realigning is provided but arpa is not installed. Install arpa using PyPI: pip install arpa'
                )
            else:
                self.realigning_lm = self.load_realigning_LM()

        for k, audio_file_path in enumerate(self.audio_file_list):
            uniq_id = get_uniqname_from_filepath(audio_file_path)
            word_dict_seq_list = self.get_word_dict_seq_list(uniq_id, diar_hyp, word_hyp, word_ts_hyp, word_ts_refined)
            if self.realigning_lm:
                word_dict_seq_list = self.realign_words_with_lm(word_dict_seq_list)
            trans_info_dict = self.make_json_output(uniq_id, diar_hyp, word_dict_seq_list, trans_info_dict)
        logging.info(f"Diarization with ASR output files are saved in: {self.root_path}/pred_rttms")
        return trans_info_dict

    def get_word_dict_seq_list(
        self,
        uniq_id: str,
        diar_hyp: Dict[str, List[str]],
        word_hyp: Dict[str, List[str]],
        word_ts_hyp: Dict[str, List[float]],
        word_ts_refined: Dict[str, List[float]],
    ) -> Dict[str, Dict[str, float]]:
        """
        Save the hypothesis words and speaker labels to a dictionary variable for future use.

        Args:
            uniq_id (str):
                A unique ID (key) that identifies each input audio file.
            diar_hyp (dict):
                Dictionary of the diarization output labels in str.
                - Example:
                - diar_hyp['my_audio_01'] = ['0.0 4.375 speaker_1', '4.375 5.125 speaker_0', ...]
            word_hyp (dict):
                Dictionary of words from ASR inference.
                - Example:
                - word_hyp['my_audio_01'] = ['hi', 'how', 'are', ...]
            word_ts_hyp (dict):
                Dictionary containing the start time and the end time of each word.
                - Example:
                - word_ts_hyp['my_audio_01'] = [[0.0, 0.04], [0.64, 0.68], [0.84, 0.88], ...]
            word_ts_hyp (dict):
                Dictionary containing the refined version of `word_ts_hyp`.

        Returns:
            word_dict_seq_list (list):
                List containing word by word dictionary containing word, timestamps and speaker labels.
        """
        words, labels = word_hyp[uniq_id], diar_hyp[uniq_id]
        start_point, end_point, speaker = labels[0].split()
        word_pos, idx = 0, 0
        word_dict_seq_list = []
        for j, word_ts_stt_end in enumerate(word_ts_hyp[uniq_id]):
            word_pos = self.get_word_timestamp_anchor(word_ts_stt_end)
            if word_pos > float(end_point):
                idx += 1
                idx = min(idx, len(labels) - 1)
                start_point, end_point, speaker = labels[idx].split()
            refined_word_ts_stt_end = word_ts_refined[uniq_id][j]
            stt_sec, end_sec = round(refined_word_ts_stt_end[0], 2), round(refined_word_ts_stt_end[1], 2)
            word_dict_seq_list.append(
                {'word': words[j], 'start_time': stt_sec, 'end_time': end_sec, 'speaker_label': speaker}
            )
        return word_dict_seq_list

    def make_json_output(
        self,
        uniq_id: str,
        diar_hyp: Dict[str, List[str]],
        word_dict_seq_list: List[Dict[str, float]],
        trans_info_dict: Dict[str, Dict[str, float]],
    ) -> Dict[str, Dict[str, float]]:
        """
        Generate json output files and transcripts from the ASR and diarization results.

        Args:
            uniq_id (str):
                A unique ID (key) that identifies each input audio file.
            diar_hyp (list):
                Dictionary containing the word sequence from ASR output.
            word_dict_seq_list (list):
                List containing words and corresponding word timestamps in dictionary format.
            trans_info_dict (dict):
                Dictionary containing the final transcription, alignment and speaker labels.

        Returns:
            trans_info_dict (dict):
                A dictionary containing overall results of diarization and ASR inference.
        """
        word_seq_list, audacity_label_words = [], []
        labels = diar_hyp[uniq_id]
        n_spk = self.get_num_of_spk_from_labels(labels)
        trans_dict = od(
            {
                'status': 'Success',
                'session_id': uniq_id,
                'transcription': '',
                'speaker_count': n_spk,
                'words': [],
                'sentences': [],
            }
        )
        gecko_dict = od({'schemaVersion': 2.0, 'monologues': []})
        start_point, end_point, speaker = labels[0].split()
        prev_speaker = speaker
        terms_list = []

        sentences = []
        sentence = {'speaker': speaker, 'start_point': float(start_point), 'end_point': float(end_point), 'text': ''}

        logging.info(f"Creating results for Session: {uniq_id} n_spk: {n_spk} ")
        for k, line_dict in enumerate(word_dict_seq_list):
            word, speaker = line_dict['word'], line_dict['speaker_label']
            word_seq_list.append(word)
            start_point, end_point = line_dict['start_time'], line_dict['end_time']
            if speaker != prev_speaker:
                if len(terms_list) != 0:
                    gecko_dict['monologues'].append(
                        {'speaker': {'name': None, 'id': prev_speaker}, 'terms': terms_list}
                    )
                    terms_list = []

                # remove trailing space in text
                sentence['text'] = sentence['text'].strip()

                # store last sentence
                sentences.append(sentence)

                # start construction of a new sentence
                sentence = {'speaker': speaker, 'start_point': start_point, 'end_point': end_point, 'text': ''}
            else:
                # correct the ending time
                sentence['end_point'] = end_point

            stt_sec, end_sec = start_point, end_point
            terms_list.append({'start': stt_sec, 'end': end_sec, 'text': word, 'type': 'WORD'})

            # add current word to sentence
            sentence['text'] += word.strip() + ' '

            self.add_json_to_dict(trans_dict, word, stt_sec, end_sec, speaker)
            audacity_label_words.append(self.get_audacity_label(word, stt_sec, end_sec, speaker))
            trans_info_dict[uniq_id] = trans_dict
            prev_speaker = speaker

        # note that we need to add the very last sentence.
        sentence['text'] = sentence['text'].strip()
        sentences.append(sentence)
        gecko_dict['monologues'].append({'speaker': {'name': None, 'id': speaker}, 'terms': terms_list})

        trans_dict['transcription'] = ' '.join(word_seq_list)
        self.write_and_log(uniq_id, trans_dict, audacity_label_words, gecko_dict, sentences)
        return trans_info_dict

    def get_realignment_ranges(self, k: int, word_seq_len: int) -> Tuple[int, int]:
        """
        Calculate word ranges for realignment operation.
        N1, N2 are calculated to not exceed the start and end of the input word sequence.

        Args:
            k (int):
                Index of the current word
            word_seq_len (int):
                Length of the sentence

        Returns:
            N1 (int):
                Start index of the word sequence
            N2 (int):
                End index of the word sequence
        """
        if k < self.N_range[1]:
            N1 = max(k, self.N_range[0])
            N2 = min(word_seq_len - k, self.N_range[1])
        elif k > (word_seq_len - self.N_range[1]):
            N1 = min(k, self.N_range[1])
            N2 = max(word_seq_len - k, self.N_range[0])
        else:
            N1, N2 = self.N_range[1], self.N_range[1]
        return N1, N2

    def get_word_timestamp_anchor(self, word_ts_stt_end: List[float]) -> float:
        """
        Determine a reference point to match a word with the diarization results.
        word_ts_anchor_pos determines the position of a word in relation to the given diarization labels:
            - 'start' uses the beginning of the word
            - 'end' uses the end of the word
            - 'mid' uses the mean of start and end of the word

        word_ts_anchor_offset determines how much offset we want to add to the anchor position.
        It is recommended to use the default value.

        Args:
            word_ts_stt_end (list):
                List containing start and end of the decoded word.

        Returns:
            word_pos (float):
                Floating point number that indicates temporal location of the word.
        """
        if self.params['word_ts_anchor_pos'] == 'start':
            word_pos = word_ts_stt_end[0]
        elif self.params['word_ts_anchor_pos'] == 'end':
            word_pos = word_ts_stt_end[1]
        elif self.params['word_ts_anchor_pos'] == 'mid':
            word_pos = (word_ts_stt_end[0] + word_ts_stt_end[1]) / 2
        else:
            logging.info(
                f"word_ts_anchor_pos: {self.params['word_ts_anchor']} is not a supported option. Using the default 'start' option."
            )
            word_pos = word_ts_stt_end[0]

        word_pos = word_pos + self.word_ts_anchor_offset
        return word_pos

    def realign_words_with_lm(self, word_dict_seq_list: List[Dict[str, float]]):
        """
        Realign the mapping between speaker labels and words using a language model.
        The realigning process calculates the probability of the certain range around the words,
        especially at the boundary between two hypothetical sentences spoken by different speakers.

        <Example> k-th word: "but"
            hyp_former:
                since i think like tuesday </s> <s>  but he's coming back to albuquerque
            hyp_latter:
                since i think like tuesday but </s> <s>  he's coming back to albuquerque

        The joint probabilities of words in the sentence are computed for these two hypotheses. In addition,
        logprob_diff_threshold parameter is used for reducing the false positive realigning.

        Args:
            word_dict_seq_list (list):
                List containing words and corresponding word timestamps in dictionary format.

        Returns:
            realigned_list (list):
                List of dictionaries containing words, word timestamps and speaker labels.
        """
        word_seq_len = len(word_dict_seq_list)
        hyp_w_dict_list, spk_list = [], []
        for k, line_dict in enumerate(word_dict_seq_list):
            word, spk_label = line_dict['word'], line_dict['speaker_label']
            hyp_w_dict_list.append(word)
            spk_list.append(spk_label)

        realigned_list = []
        org_spk_list = copy.deepcopy(spk_list)
        for k, line_dict in enumerate(word_dict_seq_list):
            if self.N_range[0] < k < (word_seq_len - self.N_range[0]) and (
                spk_list[k] != org_spk_list[k + 1] or spk_list[k] != org_spk_list[k - 1]
            ):
                N1, N2 = self.get_realignment_ranges(k, word_seq_len)
                hyp_former = self.realigning_lm.log_s(
                    ' '.join(hyp_w_dict_list[k - N1 : k] + self.stt_end_tokens + hyp_w_dict_list[k : k + N2])
                )
                hyp_latter = self.realigning_lm.log_s(
                    ' '.join(hyp_w_dict_list[k - N1 : k + 1] + self.stt_end_tokens + hyp_w_dict_list[k + 1 : k + N2])
                )
                log_p = [hyp_former, hyp_latter]
                p_order = np.argsort(log_p)[::-1]
                if log_p[p_order[0]] > log_p[p_order[1]] + self.realigning_lm_params['logprob_diff_threshold']:
                    if p_order[0] == 0:
                        spk_list[k] = org_spk_list[k + 1]
                line_dict['speaker_label'] = spk_list[k]
            realigned_list.append(line_dict)
        return realigned_list

    def get_cpWER(self, trans_info_dict: Dict[str, Dict[str, float]]) -> Dict[str, float]:
        """
        Calculate cpWER from the multispeaker ASR output. cpWER is calculated as following steps.

        trans_info_dict (dict):
            Dictionary containing overall results of diarization and ASR inference from all sessions.

        Returns:
            session_result_dict (dict):
                Session-by-session results including DER, miss rate, false alarm rate, WER and cpWER
        """
        session_result_dict, count_dict = {'session_level': {}}, {}
        hyps_spk, refs_spk = [], []
        hyps_mix, refs_mix = [], []

        word_seq_lists = []
        for audio_file_path in self.audio_file_list:
            uniq_id = get_uniqname_from_filepath(audio_file_path)
            word_seq_lists.append(trans_info_dict[uniq_id]['words'])

        if self.ctm_exists == True:
            session_result_dict = calculate_cpWER(word_seq_lists, self.ctm_file_list)
        else:
            session_result_dict = {}
        return session_result_dict

    def get_str_speech_labels(self, speech_labels_float: List[List[float]]) -> List[str]:
        """
        Convert speech_labels_float to a list that contains string values.

        Args:
            speech_labels_float (list):
                List containing start and end timestamps of the speech segments in floating point type
            speech_labels (list):
                List containing start and end timestamps of the speech segments in string format
        """
        speech_labels = []
        for start, end in speech_labels_float:
            speech_labels.append("{:.3f} {:.3f} speech".format(start, end))
        return speech_labels

    def write_session_level_result_in_csv(self, session_result_dict):
        """
        This function is for development use when a CTM file is provided.
        Saves the session-level diarization and ASR result into a csv file.

        Args:
            session_result_dict (dict):
                Dictionary containing session-by-session results of ASR and diarization
        """
        target_path = f"{self.root_path}/pred_rttms/ctm_eval.csv"
        logging.info(f"Writing {target_path}")
        csv_columns = [
            'uniq_id',
            'DER',
            'CER',
            'FA',
            'MISS',
            'est_n_spk',
            'is_spk_count_correct',
            'cpWER',
            'mixWER',
            'mapping',
        ]
        dict_data = [x for k, x in session_result_dict['session_level'].items()]
        try:
            with open(target_path, 'w') as csvfile:
                writer = csv.DictWriter(csvfile, fieldnames=csv_columns)
                writer.writeheader()
                for data in dict_data:
                    writer.writerow(data)
        except IOError:
            logging.info("I/O error has occurred while writing a csv file.")

    def break_lines(self, string_out: str, max_chars_in_line: int = 90) -> str:
        """
        Break the lines in the transcript.

        Args:
            string_out (str):
                Input transcript with speaker labels
            max_chars_in_line (int):
                Maximum characters in each line
        Returns:
            return_string_out (str):
                String variable containing line breaking
        """
        color_str_len = len('\033[1;00m') if self.params['colored_text'] else 0
        split_string_out = string_out.split('\n')
        return_string_out = []
        for org_chunk in split_string_out:
            buffer = []
            if len(org_chunk) - color_str_len > max_chars_in_line:
                color_str = org_chunk[:color_str_len] if color_str_len > 0 else ''
                for i in range(color_str_len, len(org_chunk), max_chars_in_line):
                    trans_str = org_chunk[i : i + max_chars_in_line]
                    if len(trans_str.strip()) > 0:
                        c_trans_str = color_str + trans_str
                        buffer.append(c_trans_str)
                return_string_out.extend(buffer)
            else:
                return_string_out.append(org_chunk)
        return_string_out = '\n'.join(return_string_out)
        return return_string_out

    def write_and_log(self, uniq_id, trans_dict, audacity_label_words, gecko_dict, sentences):
        """
        Write output files and display logging messages.

        Args:
            uniq_id (str):
                A unique ID (key) that identifies each input audio file.
            trans_dict (dict):
                Dictionary containing the transcription output for a session.
            audacity_label_words (str):

            gecko_dict (dict):
                Dictionary formatted to be opened in  Gecko software.
            sentences (list):

        """
        # print the sentences in the .txt output
        string_out = self.print_sentences(sentences, self.params)
        if self.params['break_lines']:
            string_out = self.break_lines(string_out)

        # add sentences to the json array
        self.add_sentences_to_dict(trans_dict, sentences)

        dump_json_to_file(f'{self.root_path}/pred_rttms/{uniq_id}.json', trans_dict)
        dump_json_to_file(f'{self.root_path}/pred_rttms/{uniq_id}_gecko.json', gecko_dict)
        write_txt(f'{self.root_path}/pred_rttms/{uniq_id}.txt', string_out.strip())
        write_txt(f'{self.root_path}/pred_rttms/{uniq_id}.w.label', '\n'.join(audacity_label_words))

    def print_errors(self, DER_result_dict, session_result_dict):
        """
        Print a slew of error metrics for ASR and Diarization.
        """
        DER_info = f"\nDER                : {DER_result_dict['total']['DER']:.4f} \
                     \nFA                 : {DER_result_dict['total']['FA']:.4f} \
                     \nMISS               : {DER_result_dict['total']['MISS']:.4f} \
                     \nCER                : {DER_result_dict['total']['CER']:.4f} \
                     \nSpk. counting acc. : {DER_result_dict['total']['spk_counting_acc']:.4f}"
        if self.ctm_exists == True:
            self.write_session_level_result_in_csv(session_result_dict)
            logging.info(
                DER_info
                + f"\ncpWER              : {session_result_dict['average_cpWER']:.4f} \
                     \nWER                : {session_result_dict['average_mixWER']:.4f}"
            )
        else:
            logging.info(DER_info)

    def print_sentences(self, sentences: List[Dict[str, float]], params: Dict[str, float]) -> str:
        """
        Print a transcript with speaker labels and timestamps.

        Args:
            sentences (list):
                List containing sentence-level dictionaries.
            params (dict):
                Dictionary containing the parameters for displaying text.

        Returns:
            string_out (str):
                String variable containing transcript and the corresponding speaker label.
        """
        # init output
        string_out = ''

        for sentence in sentences:
            # extract info
            speaker = sentence['speaker']
            start_point = sentence['start_point']
            end_point = sentence['end_point']
            text = sentence['text']

            if params['colored_text']:
                color = self.color_palette.get(speaker, '\033[0;37m')
            else:
                color = ''

            # cast timestamp to the correct format
            datetime_offset = 16 * 3600
            if float(start_point) > 3600:
                time_str = '%H:%M:%S.%f'
            else:
                time_str = '%M:%S.%f'
            start_point, end_point = max(float(start_point), 0), max(float(end_point), 0)
            start_point_str = datetime.fromtimestamp(start_point - datetime_offset).strftime(time_str)[:-4]
            end_point_str = datetime.fromtimestamp(end_point - datetime_offset).strftime(time_str)[:-4]

            if params['print_time']:
                time_str = f'[{start_point_str} - {end_point_str}] '
            else:
                time_str = ''

            # string out concatenation
            string_out += f'{color}{time_str}{speaker}: {text}\n'

        return string_out

    @staticmethod
    def get_audacity_label(word: str, stt_sec: float, end_sec: float, speaker: str) -> str:
        """
        Get a sting formatted line for Audacity label.

        Args:
            word (str):
                A decoded word
            stt_sec (float):
                Start timestamp of the word
            end_sec (float):
                End timestamp of the word

        Returns:
            speaker (str):
                Speaker label in string type
        """
        spk = speaker.split('_')[-1]
        return f'{stt_sec}\t{end_sec}\t[{spk}] {word}'

    @staticmethod
    def get_num_of_spk_from_labels(labels: List[str]) -> int:
        """
        Count the number of speakers in a segment label list.
        Args:
            labels (list):
                List containing segment start and end timestamp and speaker labels.
                - Example:
                    ["15.25 21.82 speaker_0",
                     "21.18 29.51 speaker_1",
                     ... ]

        Returns:
            n_spk (int):
                The number of speakers in the list `labels`

        """
        spk_set = [x.split(' ')[-1].strip() for x in labels]
        return len(set(spk_set))

    @staticmethod
    def add_json_to_dict(trans_dict: Dict[str, List[str]], word: str, stt: float, end: float, speaker: str):
        """
        Add a dictionary variable containing timestamps and speaker label for a word to final output dictionary.

        trans_dict (dict):
            Dictionary containing the transcription output for a session.
        word (str):
            A decoded word
        stt (float):
            Start time of the word
        end (float):
            End time of the word
        speaker (str):
            Speaker label of the word
        """
        trans_dict['words'].append({'word': word, 'start_time': stt, 'end_time': end, 'speaker_label': speaker})

    @staticmethod
    def add_sentences_to_dict(trans_dict, sentences):
        """
        Add informatin in `sentence` variable to result dictionary.

        Args:
            trans_dict (dict):
                Dictionary containing the transcription output for a session.
            sentences (list):
                List containing dictionary variables containing word, word timestamps and speaker label.
        """
        # iterate over sentences
        for sentence in sentences:

            # save to trans_dict
            trans_dict['sentences'].append(
                {'sentence': sentence['text'], 
                 'start_time': sentence['start_point'], 
                 'end_time': sentence['end_point'], 
                 'speaker_label': sentence['speaker']}
            )<|MERGE_RESOLUTION|>--- conflicted
+++ resolved
@@ -431,11 +431,7 @@
             diar_hyp[uniq_id] = rttm_to_labels(pred_rttm)
         return diar_hyp, score
 
-<<<<<<< HEAD
-    def get_frame_level_VAD(self, vad_processing_dir: str):
-=======
     def get_frame_level_VAD(self, vad_processing_dir, smoothing_type=False):
->>>>>>> e4b6a387
         """
         Read frame-level VAD outputs.
 
