# Copyright (c) 2024, NVIDIA CORPORATION.  All rights reserved.
#
# Licensed under the Apache License, Version 2.0 (the "License");
# you may not use this file except in compliance with the License.
# You may obtain a copy of the License at
#
#     http://www.apache.org/licenses/LICENSE-2.0
#
# Unless required by applicable law or agreed to in writing, software
# distributed under the License is distributed on an "AS IS" BASIS,
# WITHOUT WARRANTIES OR CONDITIONS OF ANY KIND, either express or implied.
# See the License for the specific language governing permissions and
# limitations under the License.

import os
import warnings
from collections.abc import Mapping, Sequence
from dataclasses import dataclass, field
from math import ceil
from typing import Any, Dict, List, Optional, Union

import numpy as np
import torch
from omegaconf import DictConfig, ListConfig, OmegaConf, open_dict
from pytorch_lightning import Trainer
from torch.utils.data import DataLoader

from nemo.collections.asr.data.audio_to_text_lhotse_prompted import (
    PromptedAudioToTextLhotseDataset,
    PromptedAudioToTextMiniBatch,
    get_prompt_format_fn,
)
from nemo.collections.asr.metrics import BLEU, WER
from nemo.collections.asr.models.asr_model import ASRModel, ExportableEncDecModel
from nemo.collections.asr.parts.mixins import ASRBPEMixin, ASRModuleMixin, ASRTranscriptionMixin
from nemo.collections.asr.parts.mixins.transcription import (
    GenericTranscriptionType,
    InternalTranscribeConfig,
    TranscribeConfig,
)
from nemo.collections.asr.parts.preprocessing.segment import ChannelSelectorType
from nemo.collections.asr.parts.submodules.multitask_decoding import MultiTaskDecoding, MultiTaskDecodingConfig
from nemo.collections.asr.parts.submodules.token_classifier import TokenClassifier
from nemo.collections.asr.parts.utils import manifest_utils
from nemo.collections.asr.parts.utils.rnnt_utils import Hypothesis
from nemo.collections.common import tokenizers
from nemo.collections.common.data.lhotse.dataloader import get_lhotse_dataloader_from_config
from nemo.collections.common.metrics import GlobalAverageLossMetric
from nemo.collections.common.parts import transformer_weights_init
from nemo.collections.common.parts.preprocessing.manifest import get_full_path
from nemo.collections.common.prompts.formatter import PromptFormatter
from nemo.core.classes.common import typecheck
from nemo.core.neural_types import (
    AudioSignal,
    ChannelType,
    LabelsType,
    LengthsType,
    LogprobsType,
    MaskType,
    NeuralType,
    SpectrogramType,
)
from nemo.utils import logging, model_utils

__all__ = ['EncDecMultiTaskModel']


def lens_to_mask(lens, max_length):
    batch_size = lens.shape[0]
    mask = torch.arange(max_length).repeat(batch_size, 1).to(lens.device) < lens[:, None]
    return mask


def _config_check(cfg):
    if 'tokenizer' not in cfg:
        raise ValueError("`cfg` must have `tokenizer` config to create a tokenizer !")
    # Assert config has "prompt_format"
    if "prompt_format" not in cfg:
        raise ValueError("`cfg` must have `prompt_format` config to create a multi task model !")
    # Assert config has `model_defaults`
    if 'model_defaults' not in cfg:
        raise ValueError("`cfg` must have `model_defaults` config to create a model !")
    if "asr_enc_hidden" not in cfg.model_defaults:
        raise ValueError("`cfg.model_defaults` must have `asr_enc_hidden` key !")
    if "lm_enc_hidden" not in cfg.model_defaults:
        raise ValueError("`cfg.model_defaults` must have `lm_enc_hidden` key !")
    if "lm_dec_hidden" not in cfg.model_defaults:
        raise ValueError("`cfg.model_defaults` must have `lm_dec_hidden` key !")


@dataclass
class MultiTaskTranscriptionInternalConfig(InternalTranscribeConfig):
    """
    Configuration for Multi Task Transcription
    """

    manifest_filepath: Optional[str] = None
    primary_language: Optional[str] = None


@dataclass
class MultiTaskTranscriptionConfig(TranscribeConfig):
    """
    Configuration for Multi Task Transcription
    """

    prompt: list[dict[str, dict[str, str]]] | None = None
    text_field: str = "answer"
    lang_field: str = "target_lang"

    _internal: Optional[MultiTaskTranscriptionInternalConfig] = field(
        default_factory=lambda: MultiTaskTranscriptionInternalConfig()
    )

    def __post_init__(self):
        self.prompt = parse_multitask_prompt(self.prompt)


class EncDecMultiTaskModel(ASRModel, ExportableEncDecModel, ASRBPEMixin, ASRModuleMixin, ASRTranscriptionMixin):
    """Base class for AED multi-task models"""

    def __init__(self, cfg: DictConfig, trainer: Trainer = None):

        # Convert to Hydra 1.0 compatible DictConfig
        cfg = model_utils.convert_model_config_to_dict_config(cfg)
        cfg = model_utils.maybe_update_config_version(cfg)
        _config_check(cfg)

        self.prompt_format = cfg.prompt_format
        self.sample_rate = cfg.sample_rate
        self._setup_tokenizer(cfg.tokenizer)

        super().__init__(cfg=cfg, trainer=trainer)

        prompt_cls = PromptFormatter.resolve(self.prompt_format)
        self.prompt = prompt_cls(
            tokenizer=self.tokenizer,
            defaults=OmegaConf.to_container(pd) if (pd := cfg.get("prompt_defaults")) is not None else None,
        )

        # Setup audio preprocessor
        self.preprocessor = EncDecMultiTaskModel.from_config_dict(self.cfg.preprocessor)
        # Setup audio encoder
        self.encoder = EncDecMultiTaskModel.from_config_dict(self.cfg.encoder)

        # Add projection layer if encoder and decoder differ in hidden size
        asr_enc_hidden_size = self.cfg.model_defaults.asr_enc_hidden
        decoder_hidden_size = self.cfg.model_defaults.lm_dec_hidden
        if asr_enc_hidden_size != decoder_hidden_size:
            self.encoder_decoder_proj = torch.nn.Linear(asr_enc_hidden_size, decoder_hidden_size)
        else:
            self.encoder_decoder_proj = torch.nn.Identity()

        transf_encoder_cfg_dict = self.cfg.get('transf_encoder', None)

        # Whether to add Transformer Encoder block between Conformer and Transformer Decoder
        self.use_transf_encoder = False
        if transf_encoder_cfg_dict is not None and transf_encoder_cfg_dict['num_layers'] > 0:
            self.use_transf_encoder = True

            self.transf_encoder = EncDecMultiTaskModel.from_config_dict(transf_encoder_cfg_dict)

            # Initialize weights
            std_init_range = 1 / self.cfg.model_defaults.lm_enc_hidden**0.5
            self.transf_encoder.apply(lambda module: transformer_weights_init(module, std_init_range))

        transf_decoder_cfg_dict = cfg.transf_decoder

        # Transformer decoder
        vocab_size = 8 * ceil(self.tokenizer.vocab_size / 8)

        # Auto inject vocab size for `get_transformer`
        with open_dict(transf_decoder_cfg_dict):
            if 'config_dict' in transf_decoder_cfg_dict:
                transf_decoder_cfg_dict['config_dict']['vocab_size'] = vocab_size

        self.transf_decoder = EncDecMultiTaskModel.from_config_dict(transf_decoder_cfg_dict)

        # Setup token classifier
        with open_dict(self.cfg.head):
            self.cfg.head.num_classes = vocab_size

        self.log_softmax = EncDecMultiTaskModel.from_config_dict(self.cfg.head)

        # Weight tying - if using TokenClassifier only
        if isinstance(self.log_softmax, TokenClassifier):
            self.log_softmax.mlp.layer0.weight = self.transf_decoder.embedding.token_embedding.weight

        # Initialize weights
        std_init_range = 1 / self.cfg.model_defaults.lm_dec_hidden**0.5
        self.transf_decoder.apply(lambda module: transformer_weights_init(module, std_init_range))
        self.log_softmax.apply(lambda module: transformer_weights_init(module, std_init_range))

        # Setup decoding objects
        decoding_cfg = self.cfg.get('decoding', None)

        # In case decoding config not found, use default config
        if decoding_cfg is None:
            decoding_cfg = OmegaConf.structured(MultiTaskDecodingConfig)
            with open_dict(self.cfg):
                self.cfg.decoding = decoding_cfg

        self.decoding = MultiTaskDecoding(
            decoding_cfg=self.cfg.decoding,
            transformer_decoder=self.transf_decoder,
            log_softmax_module=self.log_softmax,
            tokenizer=self.tokenizer,
        )

        # Define autoregressive CE loss
        with open_dict(self.cfg.loss):
            self.cfg.loss.pad_id = self.tokenizer.pad_id

        self.loss = EncDecMultiTaskModel.from_config_dict(self.cfg.loss)

        if hasattr(self.cfg, 'spec_augment') and self.cfg.spec_augment is not None:
            self.spec_augmentation = EncDecMultiTaskModel.from_config_dict(self.cfg.spec_augment)
        else:
            self.spec_augmentation = None

        self.val_loss = GlobalAverageLossMetric(dist_sync_on_step=False, take_avg_loss=True)

        # TODO: PytorchMetrics lets you join two metrics together to save compute. But need to make wer and bleu have same outputs first
        self.wer = WER(self.decoding, log_prediction=self.cfg.get("log_prediction"))
        self.bleu = BLEU(
            self.decoding, tokenize=self.cfg.get('bleu_tokenizer', "13a"), log_prediction=False
        )  # Wer is handling logging

        # Setup encoder adapters (from ASRAdapterModelMixin)
        self.setup_adapters()

    def change_decoding_strategy(self, decoding_cfg: DictConfig):
        """
        Changes decoding strategy used during Multi Task decoding process.

        Args:
            decoding_cfg: A config for the decoder, which is optional. If the decoding type
                needs to be changed (from say Greedy to Beam decoding etc), the config can be passed here.
        """
        if decoding_cfg is None:
            # Assume same decoding config as before
            logging.info("No `decoding_cfg` passed when changing decoding strategy, using internal config")
            decoding_cfg = self.cfg.decoding

        # Assert the decoding config with all hyper parameters
        decoding_cls = OmegaConf.structured(MultiTaskDecodingConfig)
        decoding_cls = OmegaConf.create(OmegaConf.to_container(decoding_cls))
        decoding_cfg = OmegaConf.merge(decoding_cls, decoding_cfg)

        self.decoding = MultiTaskDecoding(
            decoding_cfg=decoding_cfg,
            transformer_decoder=self.transf_decoder,
            log_softmax_module=self.log_softmax,
            tokenizer=self.tokenizer,
        )

        # Update config
        with open_dict(self.cfg.decoding):
            self.cfg.decoding = decoding_cfg

        logging.info(f"Changed decoding strategy to \n{OmegaConf.to_yaml(self.cfg.decoding)}")

    def change_vocabulary(
        self,
        new_tokenizer_dir: Union[str, DictConfig],
        new_tokenizer_type: str,
        decoding_cfg: Optional[DictConfig] = None,
        prompt_format: Optional[str] = None,
    ):
        """
        Changes vocabulary used during AED decoding process. Use this method when fine-tuning on from pre-trained model.
        This method changes only decoder and leaves encoder and pre-processing modules unchanged. For example, you would
        use it if you want to use pretrained encoder when fine-tuning on data in another language, or when you'd need
        model to learn capitalization, punctuation and/or special characters.

        Args:
            new_tokenizer_dir: Directory path to tokenizer or a config for a new tokenizer (if the tokenizer type is `agg`)
            new_tokenizer_type: Type of tokenizer. Can be either `agg`, `bpe` or `wpe`.
            decoding_cfg: A config for the decoding, which is optional. If the decoding type
                needs to be changed (from say Greedy to Beam decoding etc), the config can be passed here.
            prompt_format: A string alias of the object that represents the prompt structure.
                If not None, it will be used to update the prompt format.
        """
        if isinstance(new_tokenizer_dir, (dict, DictConfig)):
            if new_tokenizer_type == 'agg':
                if not isinstance(new_tokenizer_dir, DictConfig):
                    new_tokenizer_dir = OmegaConf.create(new_tokenizer_dir)

                new_tokenizer_cfg = new_tokenizer_dir
            else:
                raise ValueError(
                    f'New tokenizer dir should be a string unless the tokenizer is `agg`, but this tokenizer type is: {new_tokenizer_type}'
                )
        else:
            new_tokenizer_cfg = None

        if new_tokenizer_cfg is not None:
            tokenizer_cfg = new_tokenizer_cfg
        else:
            if not os.path.isdir(new_tokenizer_dir):
                raise NotADirectoryError(
                    f'New tokenizer dir must be non-empty path to a directory. But instead got: {new_tokenizer_dir}'
                )

            if new_tokenizer_type.lower() not in ('bpe', 'wpe'):
                raise ValueError(f'New tokenizer type must be either `bpe` or `wpe`')

            tokenizer_cfg = OmegaConf.create({'dir': new_tokenizer_dir, 'type': new_tokenizer_type})

        if prompt_format is None:
            prompt_format = self.cfg.prompt_format

        # Setup the tokenizer
        self._setup_tokenizer(tokenizer_cfg)

        # Initialize a dummy vocabulary
        vocabulary = self.tokenizer.tokenizer.get_vocab()

        # Setup Decoder
        transf_decoder_cfg_dict = self.transf_decoder.to_config_dict()

        vocab_size = 8 * ceil(self.tokenizer.vocab_size / 8)

        # Auto inject vocab size for `get_transformer`
        with open_dict(transf_decoder_cfg_dict):
            if 'config_dict' in transf_decoder_cfg_dict:
                transf_decoder_cfg_dict['config_dict']['vocab_size'] = vocab_size

        original_decoder_state_dict = self.transf_decoder.state_dict()
        self.transf_decoder = EncDecMultiTaskModel.from_config_dict(transf_decoder_cfg_dict)

        # Partially load the original state dict into the new decoder
        decoder_state_dict = self.transf_decoder.state_dict()
        for og_key, og_value in original_decoder_state_dict.items():
            if og_key in decoder_state_dict and og_value.shape == decoder_state_dict[og_key].shape:
                decoder_state_dict[og_key] = og_value
            else:
                logging.warning(
                    f"Skipping key `{og_key}` in the `transf_decoder` module from original state dict due "
                    f"to shape mismatch after change in vocabulary.\n"
                    f"Original shape: {og_value.shape}, New shape: {decoder_state_dict[og_key].shape}"
                )

        self.transf_decoder.load_state_dict(decoder_state_dict)

        # Setup token classifier
        with open_dict(self.cfg.head):
            self.cfg.head.num_classes = vocab_size

        del self.log_softmax
        self.log_softmax = EncDecMultiTaskModel.from_config_dict(self.cfg.head)

        # Weight tying - if using TokenClassifier only
        if isinstance(self.log_softmax, TokenClassifier):
            self.log_softmax.mlp.layer0.weight = self.transf_decoder.embedding.token_embedding.weight

        # Initialize weights of token classifier
        std_init_range = 1 / self.cfg.model_defaults.lm_dec_hidden**0.5
        self.log_softmax.apply(lambda module: transformer_weights_init(module, std_init_range))

        # Setup Decoding class
        if decoding_cfg is None:
            # Assume same decoding config as before
            decoding_cfg = self.cfg.decoding

        # Assert the decoding config with all hyper parameters
        decoding_cls = OmegaConf.structured(MultiTaskDecodingConfig)
        decoding_cls = OmegaConf.create(OmegaConf.to_container(decoding_cls))
        decoding_cfg = OmegaConf.merge(decoding_cls, decoding_cfg)

        del self.decoding
        self.decoding = MultiTaskDecoding(
            decoding_cfg=decoding_cfg,
            transformer_decoder=self.transf_decoder,
            log_softmax_module=self.log_softmax,
            tokenizer=self.tokenizer,
        )

        with open_dict(self.cfg.decoding):
            self.cfg.decoding = decoding_cfg

        # Setup loss
        with open_dict(self.cfg.loss):
            self.cfg.loss.pad_id = self.tokenizer.pad_id

        del self.loss
        self.loss = EncDecMultiTaskModel.from_config_dict(self.cfg.loss)

        # Update config
        with open_dict(self.cfg):
            self.cfg.prompt_format = prompt_format

        logging.info(f"Changed decoder to output to {vocabulary} vocabulary.")

    def change_prompt(
        self, prompt_format: Optional[str] = None, prompt_defaults: Optional[List[Dict[str, Any]]] = None
    ):
        """
        Changes the prompt format used during Multi Task decoding process.

        Args:
            prompt_format: A string alias of the object that represents the prompt structure.
                If not None, it will be used to update the prompt format.
            prompt_defaults: A dictionary of default values for the prompt format.
        """
        if prompt_format is not None:
            self.prompt_format = prompt_format

        if prompt_defaults is not None:
            # Perform some assertions on the prompt defaults contents
            # Must be a list-like object
            if not isinstance(prompt_defaults, Sequence):
                raise ValueError("`prompt_defaults` must be a list of dictionaries")

            # Must contain dict-like objects
            for item in prompt_defaults:
                if not isinstance(item, Mapping):
                    raise ValueError("`prompt_defaults` must be a list of dictionaries")

                # Each dict item must have a `role` key
                if 'role' not in item:
                    raise ValueError(
                        "`prompt_defaults` must have a `role` key for each item in the list of dictionaries"
                    )

                if 'slots' not in item:
                    raise ValueError(
                        "`prompt_defaults` must have a `slots` key for each item in the list of dictionaries"
                    )

            # Cast to OmegaConf if not already
            if not isinstance(prompt_defaults, ListConfig):
                prompt_defaults = OmegaConf.create(prompt_defaults)

        prompt_cls = PromptFormatter.resolve(self.prompt_format)
        self.prompt = prompt_cls(
            tokenizer=self.tokenizer,
            defaults=OmegaConf.to_container(pd) if (pd := self.cfg.get('prompt_defaults')) is not None else None,
        )

        # Update config
        with open_dict(self.cfg):
            self.cfg.prompt_format = self.prompt_format
            self.cfg.prompt_defaults = prompt_defaults

        logging.info(f"Changed prompt format to `{self.prompt_format}`")

    @torch.no_grad()
    def transcribe(
        self,
        audio: Union[str, List[str], np.ndarray, DataLoader],
        batch_size: int = 4,
        return_hypotheses: bool = False,
        num_workers: int = 0,
        channel_selector: Optional[ChannelSelectorType] = None,
        augmentor: DictConfig = None,
        verbose: bool = True,
        override_config: Optional[MultiTaskTranscriptionConfig] = None,
        **prompt,
    ) -> Union[List[str], List[Hypothesis]]:
        """
        Uses greedy decoding to transcribe audio files. Use this method for debugging and prototyping.
        Args:
            audio: (a single or list) of paths to audio files or a np.ndarray audio array.
                Can also be a dataloader object that provides values that can be consumed by the model.
                Recommended length per file is between 5 and 25 seconds. \
                But it is possible to pass a few hours long file if enough GPU memory is available.
            batch_size: (int) batch size to use during inference.
                Bigger will result in better throughput performance but would use more memory.
            return_hypotheses: (bool) Either return hypotheses or text
                With hypotheses can do some postprocessing like getting timestamp or rescoring
            num_workers: (int) number of workers for DataLoader
            channel_selector (int | Iterable[int] | str): select a single channel or a subset of channels from multi-channel audio. If set to `'average'`, it performs averaging across channels. Disabled if set to `None`. Defaults to `None`.
            augmentor: (DictConfig): Augment audio samples during transcription if augmentor is applied.
            verbose: (bool) whether to display tqdm progress bar
            override_config: (Optional[MultiTaskTranscriptionConfig]) A config to override the default config.
            **prompt: Optional input to construct the prompts for the model. Accepted formats are: 1) legacy Canary-1B API source_lang=<lang>, target_lang=<lang>, etc. 2) explicit single-turn role=<role>, slots={<slot>: <value>, ...} 3) explicit multi-turn: turns=[{"role": <role>, "slots": {<slot>: <value>, ...}}]

        Returns:
            A list of transcriptions (or raw log probabilities if logprobs is True) in the same order as paths2audio_files
        """
        if override_config is None:
            trcfg = MultiTaskTranscriptionConfig(
                batch_size=batch_size,
                return_hypotheses=return_hypotheses,
                num_workers=num_workers,
                channel_selector=channel_selector,
                augmentor=augmentor,
                verbose=verbose,
                prompt=prompt,
            )
        else:
            if not isinstance(override_config, MultiTaskTranscriptionConfig):
                raise ValueError(
                    f"override_config must be of type {MultiTaskTranscriptionConfig}, "
                    f"but got {type(override_config)}"
                )
            trcfg = override_config

        return super().transcribe(audio=audio, override_config=trcfg)

    def _setup_dataloader_from_config(self, config: Optional[Dict]):
        assert config.get("use_lhotse", False), (
            "Multi-task model only supports dataloading with Lhotse. "
            "Please set config.{train,validation,test}_ds.use_lhotse=True"
        )
        global_rank = config.get("global_rank", self.global_rank)
        world_size = config.get("world_size", self.world_size)
        return get_lhotse_dataloader_from_config(
            config,
            global_rank=global_rank,
            world_size=world_size,
            dataset=PromptedAudioToTextLhotseDataset(
                tokenizer=self.tokenizer,
                prompt_format_fn=get_prompt_format_fn(self.prompt_format),
            ),
        )

    def setup_training_data(self, train_data_config: Optional[DictConfig]):

        # create audio-only data loader
        self._update_dataset_config(dataset_name='train', config=train_data_config)
        self._train_dl = self._setup_dataloader_from_config(config=train_data_config)

        # Need to set this because if using an IterableDataset, the length of the
        # dataloader is the total number of samples rather than the number of batches,
        # and this messes up the tqdm progress bar. So we set the number of steps manually
        # (to the correct number) to fix this.
        if 'is_tarred' in train_data_config and train_data_config['is_tarred']:
            # We also need to check if limit_train_batches is already set.
            # If it's an int, we assume that the user has set it to something sane,
            # i.e. <= # training batches, and don't change it. Otherwise, adjust
            # batches accordingly if it's a float (including 1.0).
            if self._trainer is not None and isinstance(self._trainer.limit_train_batches, float):
                self._trainer.limit_train_batches = int(
                    self._trainer.limit_train_batches
                    * ceil((len(self._train_dl.dataset) / self.world_size) / train_data_config['batch_size'])
                )
            elif self._trainer is None:
                logging.warning(
                    "Model Trainer was not set before constructing the dataset, incorrect number of "
                    "training batches will be used. Please set the trainer and rebuild the dataset."
                )

    def setup_validation_data(self, val_data_config: Optional[Union[DictConfig, Dict]]):
        """
        Sets up the validation data loader via a Dict-like object.
        Args:
            val_data_config: A config that contains the information regarding construction
                of an ASR Training dataset.
        Supported Datasets:
            -   :class:`~nemo.collections.asr.data.audio_to_text_lhotse_prompted.PromptedAudioToTextLhotseDataset`
        """
        if 'shuffle' not in val_data_config:
            val_data_config['shuffle'] = False

        # preserve config
        self._update_dataset_config(dataset_name='validation', config=val_data_config)
        self._validation_dl = self._setup_dataloader_from_config(config=val_data_config)

    def setup_test_data(self, test_data_config: Optional[Union[DictConfig, Dict]]):
        """
        Sets up the test data loader via a Dict-like object.
        Args:
            test_data_config: A config that contains the information regarding construction
                of an ASR Training dataset.
        Supported Datasets:
            -   :class:`~nemo.collections.asr.data.audio_to_text_lhotse_prompted.PromptedAudioToTextLhotseDataset`
        """
        if 'shuffle' not in test_data_config:
            test_data_config['shuffle'] = False

        # preserve config
        self._update_dataset_config(dataset_name='test', config=test_data_config)
        self._test_dl = self._setup_dataloader_from_config(config=test_data_config)

    @property
    def input_types(self) -> Optional[Dict[str, NeuralType]]:
        if hasattr(self.preprocessor, '_sample_rate'):
            input_signal_eltype = AudioSignal(freq=self.preprocessor._sample_rate)
        else:
            input_signal_eltype = AudioSignal()
        return {
            "input_signal": NeuralType(('B', 'T'), input_signal_eltype, optional=True),
            "input_signal_length": NeuralType(tuple('B'), LengthsType(), optional=True),
            "processed_signal": NeuralType(('B', 'D', 'T'), SpectrogramType(), optional=True),
            "processed_signal_length": NeuralType(tuple('B'), LengthsType(), optional=True),
            "transcript": NeuralType(('B', 'T'), LabelsType(), optional=True),
            "transcript_length": NeuralType(tuple('B'), LengthsType(), optional=True),
            "prompt": NeuralType(('B', 'T'), LabelsType(), optional=True),
            "prompt_length": NeuralType(tuple('B'), LengthsType(), optional=True),
            "sample_id": NeuralType(tuple('B'), LengthsType(), optional=True),
        }

    @property
    def output_types(self) -> Optional[Dict[str, NeuralType]]:
        return {
            "transf_log_probs": NeuralType(('B', 'T', 'D'), LogprobsType()),
            "encoded_lengths": NeuralType(tuple('B'), LengthsType()),
            "encoder_states": NeuralType(('B', 'T', 'D'), ChannelType()),
            "encoder_mask": NeuralType(('B', 'T'), MaskType()),
        }

    @typecheck()
    def forward(
        self,
        input_signal=None,
        input_signal_length=None,
        processed_signal=None,
        processed_signal_length=None,
        transcript=None,
        transcript_length=None,
    ):
        """
        Forward pass of the model.
        Args:
            input_signal: Tensor that represents a batch of raw audio signals,
                of shape [B, T]. T here represents timesteps, with 1 second of audio represented as
                `self.sample_rate` number of floating point values.
            input_signal_length: Vector of length B, that contains the individual lengths of the audio
                sequences.
            processed_signal: Tensor that represents a batch of processed audio signals,
                of shape (B, D, T).
            processed_signal_length: Vector of length B, that contains the individual lengths of the
                processed audio sequences.
            # TODO: Add support for `transcript` and `transcript_length` in the docstring

        Returns:
            A tuple of 3 elements -
            1) The log probabilities tensor of shape [B, T, D].
            2) The lengths of the acoustic sequence after propagation through the encoder, of shape [B].
            3) The greedy token predictions of the model of shape [B, T] (via argmax)
        """
        has_input_signal = input_signal is not None and input_signal_length is not None
        has_processed_signal = processed_signal is not None and processed_signal_length is not None
        if (has_input_signal ^ has_processed_signal) == False:
            raise ValueError(
                f"{self} Arguments ``input_signal`` and ``input_signal_length`` are mutually exclusive "
                " with ``processed_signal`` and ``processed_signal_len`` arguments."
            )

        if not has_processed_signal:
            processed_signal, processed_signal_length = self.preprocessor(
                input_signal=input_signal, length=input_signal_length
            )

        if self.spec_augmentation is not None and self.training:
            processed_signal = self.spec_augmentation(input_spec=processed_signal, length=processed_signal_length)

        encoded, encoded_len = self.encoder(audio_signal=processed_signal, length=processed_signal_length)

        enc_states = encoded.permute(0, 2, 1)
        enc_states = self.encoder_decoder_proj(enc_states)
        enc_mask = lens_to_mask(encoded_len, enc_states.shape[1]).to(enc_states.dtype)
        if self.use_transf_encoder:
            enc_states = self.transf_encoder(encoder_states=enc_states, encoder_mask=enc_mask)

        transf_log_probs = None
        if transcript is not None:
            dec_mask = lens_to_mask(transcript_length, transcript.shape[1]).to(transcript.dtype)
            dec_states = self.transf_decoder(
                input_ids=transcript, decoder_mask=dec_mask, encoder_embeddings=enc_states, encoder_mask=enc_mask
            )
            transf_log_probs = self.log_softmax(hidden_states=dec_states)

        return transf_log_probs, encoded_len, enc_states, enc_mask

    # PTL-specific methods
    def training_step(self, batch: PromptedAudioToTextMiniBatch, batch_nb):

        if batch is None:
            return torch.tensor([0.0])

        input_ids, labels = batch.get_decoder_inputs_outputs()

        transf_log_probs, encoded_len, enc_states, enc_mask = self.forward(
            input_signal=batch.audio,
            input_signal_length=batch.audio_lens,
            transcript=input_ids,
            transcript_length=batch.prompted_transcript_lens,
        )

        audio_loss = self.loss(log_probs=transf_log_probs, labels=labels)

        tensorboard_logs = {
            'train_loss': audio_loss,
            'learning_rate': self._optimizer.param_groups[0]['lr'],
        }

        return {'loss': audio_loss, 'log': tensorboard_logs}

    def validation_pass(self, batch: PromptedAudioToTextMiniBatch, batch_idx, dataloader_idx=0, eval_mode="val"):
        input_ids, labels = batch.get_decoder_inputs_outputs()

        transf_log_probs, encoded_len, enc_states, enc_mask = self.forward(
            input_signal=batch.audio,
            input_signal_length=batch.audio_lens,
            transcript=input_ids,
            transcript_length=batch.prompted_transcript_lens,
        )

        transf_loss = self.loss(log_probs=transf_log_probs, labels=labels)
        self.val_loss(loss=transf_loss, num_measurements=transf_log_probs.shape[0] * transf_log_probs.shape[1])
        output_dict = {
            f'{eval_mode}_loss': transf_loss,
        }

        self.wer.update(
            predictions=enc_states,
            predictions_lengths=encoded_len,
            targets=batch.transcript,
            targets_lengths=batch.transcript_lens,
            predictions_mask=enc_mask,
            input_ids=batch.prompt,
        )
        wer, wer_num, wer_denom = self.wer.compute()
        output_dict.update({"val_wer": wer, "val_wer_num": wer_num, "val_wer_denom": wer_denom})
        self.wer.reset()

        self.bleu.update(
            predictions=enc_states,
            predictions_lengths=encoded_len,
            targets=batch.transcript,
            targets_lengths=batch.transcript_lens,
            predictions_mask=enc_mask,
            input_ids=batch.prompt,
        )
        bleu_metrics = self.bleu.compute(prefix=f"{eval_mode}_")
        output_dict.update(bleu_metrics)
        self.bleu.reset()

        return output_dict

    def validation_step(self, batch, batch_idx, dataloader_idx=0):
        metrics = self.validation_pass(batch, batch_idx, dataloader_idx, eval_mode="val")
        if type(self.trainer.val_dataloaders) == list and len(self.trainer.val_dataloaders) > 1:
            self.validation_step_outputs[dataloader_idx].append(metrics)
        else:
            self.validation_step_outputs.append(metrics)
        return metrics

    def test_step(self, batch, batch_idx, dataloader_idx=0):
        metrics = self.validation_pass(batch, batch_idx, dataloader_idx, eval_mode="test")
        if type(self.trainer.val_dataloaders) == list and len(self.trainer.val_dataloaders) > 1:
            self.validation_step_outputs[dataloader_idx].append(metrics)
        else:
            self.validation_step_outputs.append(metrics)
        return metrics

    def test_dataloader(self):
        if self._test_dl is not None:
            return self._test_dl

    """ Transcription methods """

    def _transcribe_on_begin(self, audio, trcfg: MultiTaskTranscriptionConfig):
        """
        Transcription setup method.
        Args:
            audio: A list of paths to audio files or a path to a manifest file.
            trcfg: A config for the transcription, which is optional. If the decoding type
                needs to be changed (from say Greedy to Beam decoding etc), the config can be passed here.
        """
        super()._transcribe_on_begin(audio, trcfg)

        # Switch model to evaluation mode
        self.transf_decoder.freeze()

        if isinstance(audio, list):
            logging.debug(f"Found 'audio' to be a list of {len(audio)} items.")
            logging.debug(f"Assuming each item in 'audio' is a path to audio file.")

            if isinstance(self.tokenizer, tokenizers.AggregateTokenizer):
                if hasattr(trcfg, '_internal') and hasattr(trcfg._internal, 'primary_language'):
                    trcfg._internal.primary_language = self.tokenizer.langs[0]
                    logging.debug(f"Transcribing with default setting of {trcfg._internal.primary_language}.")

        elif isinstance(audio, str):
            logging.debug(f"Found 'audio' to be a string. Assuming it is a path to manifest file.")
            assert os.path.exists(audio), f"File {audio} doesn't exist"
            # assert audio.endswith('.json') or audio.endswith('.jsonl'), f"File {audio} must be a json or jsonl file"

            # load json lines
            manifest_path = audio  # need to save this as we are overwriting paths2audio_files in nextline
            if audio.endswith('.json') or audio.endswith('.jsonl'):
                if hasattr(trcfg, '_internal') and hasattr(trcfg._internal, 'manifest_path'):
                    trcfg._internal.manifest_filepath = manifest_path

    def _transcribe_input_manifest_processing(
        self, audio_files: List[str], temp_dir: str, trcfg: MultiTaskTranscriptionConfig
    ) -> Dict[str, Any]:
        """
        Internal function to process the input audio filepaths and return a config dict for the dataloader.
        This implementation adds support for dictionaries as manifest items.

        Args:
            audio_files: A list of string filepaths for audio files, or a single string filepath for a manifest file.
            temp_dir: A temporary directory to store intermediate files.
            trcfg: The transcription config dataclass. Subclasses can change this to a different dataclass if needed.

        Returns:
            A config dict that is used to setup the dataloader for transcription.
        """
        manifest_filepath = None
        if len(audio_files) == 1 and isinstance(audio_files[0], str):
            # Check if manifest file is provided
            if (
                hasattr(trcfg._internal, 'manifest_filepath')
                and getattr(trcfg._internal, 'manifest_filepath') is not None
            ):
                manifest_filepath = trcfg._internal.manifest_filepath

            elif audio_files[0].endswith('.json') or audio_files[0].endswith('.jsonl'):
                # Assume it is a path to a manifest file
                manifest_filepath = audio_files[0]

            if manifest_filepath is not None:
                audio_files = manifest_utils.read_manifest(audio_files[0])

        audio_files = self._may_be_make_dict_and_fix_paths(audio_files, manifest_filepath, trcfg)

        return super()._transcribe_input_manifest_processing(audio_files, temp_dir, trcfg)

    def _transcribe_forward(
        self, batch: PromptedAudioToTextMiniBatch | tuple[torch.Tensor, ...], trcfg: MultiTaskTranscriptionConfig
    ) -> dict:
        """
        Internal function to perform the model's custom forward pass to return outputs that are processed by
        `_transcribe_output_processing()`.
        This function is called by `transcribe()` and `transcribe_generator()` to perform the model's forward pass.

        Args:
            batch: A batch of input data from the data loader that is used to perform the model's forward pass.
            trcfg: The transcription config dataclass. Subclasses can change this to a different dataclass if needed.

        Returns:
            The model's outputs that are processed by `_transcribe_output_processing()`.
        """
        if isinstance(batch, PromptedAudioToTextMiniBatch):
            # Handling regular Canary DataLoader
<<<<<<< HEAD
            audio = batch.audio.to(trcfg._internal.device)
            audio_lens = batch.audio_lens.to(trcfg._internal.device)
            decoder_input_ids = batch.prompted_transcript.to(trcfg._internal.device)
=======
            audio = batch.audio
            audio_lens = batch.audio_lens
            decoder_input_ids = batch.prompt
>>>>>>> 7ba0b742
        else:
            # Handling TensorDataset / external DataLoader
            audio, audio_lens = batch[0], batch[1]
            if len(batch) == 6:
                # Prompt provided by the user.
                decoder_input_ids = batch[4]
            else:
                # Prompt to be built dynamically.
                decoder_input_ids = None
        batch_size = audio.shape[0]

        log_probs, encoded_len, enc_states, enc_mask = self.forward(input_signal=audio, input_signal_length=audio_lens)

        if decoder_input_ids is None:
            # The dataloader provided only audio + audio_lens, so we
            # are constructing the prompt dynamically using TranscribeConfig.

            # Now ask the prompt formatter about which slots are required.
            # It will return a default prompt structure with default slot values (if available, None otherwise).
            # We iterate over that structure and update slot values based on ``trcfg.prompt``.
            default_turns = self.prompt.get_default_dialog_slots()
            if not trcfg.prompt:
                # No turns were provided, use defaults.
                turns = default_turns
            else:
                # Turns were provided, iterate over them and fill missing slot values using defaults..
                turns = trcfg.prompt.copy()  # shallow copy #1: don't override the config
                for turn in turns:
                    role = turn["role"]
                    # Check if we have defaults for this role.
                    # There shouldn't be more than a single turn for a given role, but if there are,
                    # we'll emit a warning.
                    if default_turns_for_role := [t for t in default_turns if t["role"] == role]:
                        if len(default_turns_for_role) > 1:
                            warnings.warn(
                                f"More than one default turn detected for {role=}. "
                                f"We'll be using default slot values for the first turn of {role=} only."
                            )
                        default_slots = default_turns_for_role[0]["slots"]
                        turn["slots"] = turn["slots"].copy()  # shallow copy #1: don't override the config
                        # fill missing slots using defaults
                        for slot, val in default_slots.items():
                            if turn["slots"].get(slot) is None:
                                turn["slots"][slot] = val

            decoder_input_ids = (
                self.prompt.encode_dialog(turns=turns)["context_ids"]
                .unsqueeze(0)
                .repeat(batch_size, 1)
                .to(trcfg._internal.device)
            )

        return dict(
            log_probs=log_probs,
            encoded_lengths=encoded_len,
            encoder_states=enc_states,
            encoder_mask=enc_mask,
            decoder_input_ids=decoder_input_ids,
        )

    def _transcribe_output_processing(self, outputs, trcfg: MultiTaskTranscriptionConfig) -> GenericTranscriptionType:
        """
        Internal function to process the model's outputs to return the results to the user. This function is called by
        `transcribe()` and `transcribe_generator()` to process the model's outputs.

        Args:
            outputs: The model's outputs that are processed by `_transcribe_forward()`.
            trcfg: The transcription config dataclass. Subclasses can change this to a different dataclass if needed.

        Returns:
            The output can be a list of
            objects, list of list of objects, tuple of objects, tuple of list of objects, or a dict of list of objects.
            Its type is defined in `TranscriptionReturnType`.
        """
        log_probs = outputs.pop('log_probs')
        encoded_len = outputs.pop('encoded_lengths')
        enc_states = outputs.pop('encoder_states')
        enc_mask = outputs.pop('encoder_mask')
        decoder_input_ids = outputs.pop('decoder_input_ids')

        del log_probs, encoded_len

        best_hypotheses, all_hypotheses = self.decoding.decode_predictions_tensor(
            encoder_hidden_states=enc_states,
            encoder_input_mask=enc_mask,
            decoder_input_ids=decoder_input_ids,
            return_hypotheses=trcfg.return_hypotheses,
        )

        del enc_states, enc_mask, decoder_input_ids
        if all_hypotheses is None:
            return best_hypotheses
        return best_hypotheses, all_hypotheses

    def _setup_transcribe_dataloader(self, config: Dict) -> 'torch.utils.data.DataLoader':
        """
        Setup function for a temporary data loader which wraps the provided audio file.
        Args:
            config: A python dictionary which contains the following keys:
            paths2audio_files: (a list) of paths to audio files. The files should be relatively short fragments. \
                Recommended length per file is between 5 and 25 seconds.
            batch_size: (int) batch size to use during inference. \
                Bigger will result in better throughput performance but would use more memory.
            temp_dir: (str) A temporary directory where the audio manifest is temporarily
                stored.
        Returns:
            A pytorch DataLoader for the given audio file(s).
        """
        batch_size = min(config['batch_size'], len(config['paths2audio_files']))
        dl_config = {
            'manifest_filepath': os.path.join(config['temp_dir'], 'manifest.json'),
            'sample_rate': self.preprocessor._sample_rate,
            'batch_size': batch_size,
            'trim_silence': False,
            'shuffle': False,
            'num_workers': min(batch_size, os.cpu_count() - 1),
            'pin_memory': True,
            'use_lhotse': True,
            'use_bucketing': False,
            'drop_last': False,
            'text_field': config.get('text_field', 'answer'),
            'lang_field': config.get('lang_field', 'target_lang'),
            'channel_selector': config.get('channel_selector', None),
        }

        temporary_datalayer = self._setup_dataloader_from_config(config=DictConfig(dl_config))
        return temporary_datalayer

    def _transcribe_on_end(self, trcfg: MultiTaskTranscriptionConfig):
        """
        Internal function to teardown the model after transcription. Perform all teardown and post-checks here.

        Args:
            trcfg: The transcription config dataclass. Subclasses can change this to a different dataclass if needed.
        """
        super()._transcribe_on_end(trcfg)

        self.transf_decoder.unfreeze(partial=True)

    def _may_be_make_dict_and_fix_paths(self, json_items, manifest_path, trcfg: MultiTaskTranscriptionConfig):
        """
        Utility method to convert a list of strings to a list of dictionaries.

        Args:
            json_items: A list of strings or dictionaries.
            manifest_path: A path to a manifest file.
            trcfg: The transcription config dataclass. Subclasses can change this to a different dataclass if needed.

        Returns:
            A list of dictionaries with the audio file paths fixed.
        """
        # This method is a legacy helper for Canary that checks whether prompt slot values were provided
        # in the input manifest and if not, it injects the defaults.
        out_json_items = []
        for item in json_items:
            if isinstance(item, str):
                # assume it is a path to audio file
                entry = {
                    'audio_filepath': item,
                    'duration': 100000,
                }
            elif isinstance(item, dict):
                entry = item
                entry['audio_filepath'] = get_full_path(entry['audio_filepath'], manifest_file=manifest_path)
            else:
                raise ValueError(f"Expected str or dict, got {type(item)}")
            default_turn = [t for t in trcfg.prompt if t["role"] == "user"]
            default_turn = default_turn[0]["slots"] if default_turn else {}
            for k, dv in (("source_lang", "en"), ("target_lang", "en"), ("taskname", "asr"), ("pnc", "yes")):
                if k not in entry:
                    # last-chance fallback injecting legacy Canary defaults if none were provided.
                    entry[k] = default_turn.get(k, dv)
            out_json_items.append(entry)
        return out_json_items

    @classmethod
    def get_transcribe_config(cls) -> MultiTaskTranscriptionConfig:
        """
        Utility method that returns the default config for transcribe() function.

        Returns:
            A dataclass
        """
        return MultiTaskTranscriptionConfig()

    def predict_step(
        self, batch: PromptedAudioToTextMiniBatch, batch_idx=0, dataloader_idx=0, has_processed_signal=False
    ):
        cuts = batch.cuts
        if has_processed_signal:
            processed_signal = batch.audio
            processed_signal_length = batch.audio_lens
            signal = None
            signal_len = None
        else:
            processed_signal = None
            processed_signal_length = None
            signal = batch.audio
            signal_len = batch.audio_lens

        _, _, enc_states, enc_mask = self.forward(
            input_signal=signal,
            input_signal_length=signal_len,
            processed_signal=processed_signal,
            processed_signal_length=processed_signal_length,
        )

        text = self.decoding.decode_predictions_tensor(
            encoder_hidden_states=enc_states,
            encoder_input_mask=enc_mask,
            decoder_input_ids=batch.prompt,
            return_hypotheses=False,
        )[0]

        return (text, cuts)

    @property
    def adapter_module_names(self) -> List[str]:
        return ['', 'encoder', 'transf_encoder', 'transf_decoder']


def parse_multitask_prompt(prompt: dict | None) -> list[dict]:
    if prompt is None or not prompt:
        return []

    # Case 1.
    # Multi-turn prompting format. This format conforms to PromptFormatter API and needs no further modification.
    # This format allows to condition the model on chat history, system+user prompts, etc.
    # Example:
    # model.transcribe(
    #     audio,
    #     turns=[
    #         dict(
    #             role="user",
    #             slots=dict(
    #                 source_lang='en', target_lang='de', task='asr', pnc=True, context='translate this text'
    #             ),
    #         ),
    #         dict(
    #             role="assistant",
    #             slots=dict(message="Calculating the translation of given text. Do you want to proceed?"),
    #         ),
    #         dict(
    #             role="user",
    #             slots=dict(
    #                 source_lang='en', target_lang='de', task='asr', pnc=True, context='Yes, please proceed.'
    #             ),
    #         ),
    #     ],
    # )
    if 'turns' in prompt:
        assert (
            len(prompt) == 1
            and isinstance(prompt["turns"], list)
            and all(isinstance(t, dict) and "role" in t and "slots" in t for t in prompt["turns"])
        ), (
            f"When providing a multi-turn prompt through 'turns', no other keys are allowed "
            f"and the value under prompt['turns'] must be a list of dicts with roles and slot values "
            f"(we received {prompt=})"
        )
        return prompt["turns"]

    values_are_dicts = any(isinstance(v, dict) for k, v in prompt.items() if k != "slots")
    assert not values_are_dicts, (
        f"We don't support dict values for prompt keys other than 'slots'. " f"We received {prompt=}"
    )

    # Case 2.
    # Single-turn prompting format with explicitly provided role and slot names and values.
    # We create a 1-item multi-turn prompt from this input.
    # Example:
    # model.transcribe(
    #     audio,
    #     role="user",
    #     slots=dict(source_lang='en', target_lang='de', task='asr', pnc=True, context='translate this text'),
    # )
    if "role" in prompt and "slots" in prompt:
        assert isinstance(prompt["slots"], dict), (
            f"When providing a single-turn prompt through 'role', 'slots' must also be provided "
            f"(we received {prompt=})."
        )
        return [prompt]

    # Case 3.
    # Legacy prompting format for Canary-1B preserved for backward compatibility.
    # Extra fields are converted to a single-turn prompt with role "user" (unless overridden with 'role').
    # Example:
    # model.transcribe(
    #     audio, pnc=True, source_lang='en', target_lang='de', task='asr', context='translate this text'
    # )
    role = prompt.pop("role", "user")
    return [dict(role=role, slots=prompt)]<|MERGE_RESOLUTION|>--- conflicted
+++ resolved
@@ -838,15 +838,9 @@
         """
         if isinstance(batch, PromptedAudioToTextMiniBatch):
             # Handling regular Canary DataLoader
-<<<<<<< HEAD
             audio = batch.audio.to(trcfg._internal.device)
             audio_lens = batch.audio_lens.to(trcfg._internal.device)
-            decoder_input_ids = batch.prompted_transcript.to(trcfg._internal.device)
-=======
-            audio = batch.audio
-            audio_lens = batch.audio_lens
-            decoder_input_ids = batch.prompt
->>>>>>> 7ba0b742
+            decoder_input_ids = batch.prompt.to(trcfg._internal.device)
         else:
             # Handling TensorDataset / external DataLoader
             audio, audio_lens = batch[0], batch[1]
