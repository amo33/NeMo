# Copyright (c) 2023, NVIDIA CORPORATION.  All rights reserved.
#
# Licensed under the Apache License, Version 2.0 (the "License");
# you may not use this file except in compliance with the License.
# You may obtain a copy of the License at
#
#     http://www.apache.org/licenses/LICENSE-2.0
#
# Unless required by applicable law or agreed to in writing, software
# distributed under the License is distributed on an "AS IS" BASIS,
# WITHOUT WARRANTIES OR CONDITIONS OF ANY KIND, either express or implied.
# See the License for the specific language governing permissions and
# limitations under the License.

from typing import List, Optional, Union

import torch

from nemo.collections.nlp.models.nlp_model import NLPModel
from nemo.collections.nlp.parts.mixins.nlp_adapter_mixins import NLPAdapterModelMixin, replace_prefix
from nemo.collections.nlp.parts.peft_config import PEFT_CONFIG_MAP, PEFTConfig, PtuningPEFTConfig
from nemo.core.classes.mixins.adapter_mixins import AdapterModuleMixin
from nemo.utils import logging, model_utils

try:
    from megatron.core import parallel_state

    from nemo.collections.nlp.modules.common.megatron.adapters.mcore_mixins import swap_mcore_mixin

except (ImportError, ModuleNotFoundError):
    HAVE_MEGATRON_CORE = False


class MultimodalAdapterModelMixin(NLPAdapterModelMixin):
    def __init__(self, *args, **kwargs):
        super().__init__(*args, **kwargs)

    def _get_all_keys(
        self,
    ):
        # TODO (yuya): p-tuning need additional handle, check peft models.
        """
        Returns all the keys in the model
        """
        k = [n for n, p in self.named_parameters()]
        if self.megatron_amp_O2:
            k = [key.replace("model.module.", "model.", 1) for key in k]
        return set(k)

    def add_adapter(self, peft_cfgs: Union[PEFTConfig, List[PEFTConfig]]):
        if self.cfg.get('virtual_pipeline_model_parallel_size', None):
            raise ValueError('Virtual pipeline model parallel is not supported when using PEFT')
        if self.cfg.optim.name == "distributed_fused_adam":
            raise ValueError('distributed_fused_adam is not supported for PEFT. Please use fused_adam')

        self.use_peft = True
        if not isinstance(peft_cfgs, List):
            peft_cfgs = [peft_cfgs]

        # @chcui crucial to set self.virtual_tokens and self.use_peft for all PP ranks
        for peft_cfg in peft_cfgs:
            if isinstance(peft_cfg, PtuningPEFTConfig):
                self.virtual_tokens = peft_cfg.virtual_tokens
        ptuning_only = len(peft_cfgs) == 1 and isinstance(peft_cfgs[0], PtuningPEFTConfig)
        self.ptuning_only_and_non_first_stage = ptuning_only and not self.first_stage_of_pipeline()
        if self.ptuning_only_and_non_first_stage:
            # There are no params to add if we are not in the first state of the pipeline
            return

        self.base_keys = getattr(self, "base_keys", self._get_all_keys())
        logging.info(f"Before adding PEFT params:\n{self.summarize()}")

        for peft_cfg in peft_cfgs:
            self._check_and_add_peft_cfg(peft_cfg)

        logging.info(f"After adding PEFT params:\n{self.summarize()}")
        self.adapter_keys = self._get_all_keys() - self.base_keys
        self.tunable_base_param_keys = set()

        for cfg in peft_cfgs:
            if hasattr(cfg, "weight_tying") and cfg.weight_tying:
                self.tie_weights(cfg)

            if hasattr(cfg, "tunable_base_param_names") and cfg.tunable_base_param_names:
                self.set_tunable_base_params(cfg)

        if self.megatron_amp_O2:
            self.adapter_keys = set(key.replace("model.module.", "model.", 1) for key in self.adapter_keys)

    def load_adapters(
        self,
        filepath: str,
        peft_cfgs: Optional[Union[PEFTConfig, List[PEFTConfig]]] = None,
        map_location: str = None,
    ):
        """
        Utility method that restores only the adapter module(s), and not the entire model itself.
        This allows the sharing of adapters which are often just a fraction of the size of the full model,
        enabling easier deliver.

        .. note::

            During restoration, assumes that the model does not currently already have one or more adapter modules.

        Args:
            filepath: Filepath of the .ckpt or .nemo file.
            peft_cfgs: One or more PEFTConfig objects that specify the PEFT method configuration.
                If none, will infer from the .nemo checkpoint
            map_location: Pytorch flag, where to place the adapter(s) state dict(s).
        """

        # Determine device
        if map_location is None:
            if torch.cuda.is_available():
                map_location = 'cuda'
            else:
                map_location = 'cpu'

        # TODO (yuya): this logic needs to change for dist ckpt because after
        # adding adapaters the checkpoint will change
        if not peft_cfgs:
            assert filepath.endswith(
                '.nemo'
            ), "Inferring peft scheme is only supported for .nemo checkpoints. Please supply the `peft_cfgs` argument."
            peft_cfgs = [PEFT_CONFIG_MAP[conf.peft.peft_scheme](conf)]
        self.add_adapter(peft_cfgs)
        if filepath.endswith('.nemo'):
            sharded_state_dict = None
            if getattr(self, "sharded_state_dict", None) is not None:
                sharded_state_dict = self.sharded_state_dict(prefix="model.")
            conf, state_dict = self._get_config_and_state_dict_from_nemo(filepath, map_location, sharded_state_dict)
        elif filepath.endswith('.ckpt'):
            state_dict = torch.load(filepath, map_location)['state_dict']
        else:
            raise RuntimeError(f"{filepath} is not nemo file or ckpt file")
<<<<<<< HEAD
        if self.cfg.megatron_amp_O2:
            state_dict = {replace_prefix(k, 'model.', 'model.module.'): v for k, v in state_dict.items()}
        if not self.ptuning_only_and_non_first_stage:
            assert set(state_dict.keys()) == self.adapter_keys.union(self.tunable_base_param_keys)
=======
        if not self.ptuning_only_and_non_first_stage:
            assert set(state_dict.keys()) == self.adapter_keys.union(self.tunable_base_param_keys)
        if self.cfg.megatron_amp_O2:
            state_dict = {replace_prefix(k, 'model.', 'model.module.'): v for k, v in state_dict.items()}
>>>>>>> 81a59cfe

        missing_keys, unexpected_keys = NLPModel.load_state_dict(self, state_dict, strict=False)

        if len(missing_keys) > 0:
            logging.warning('Missing keys were detected during the load. Please double check.')
            if len(missing_keys) > 10:
                logging.warning(f'Missing keys: {missing_keys[:10]} and {len(missing_keys) - 10} more.')
            else:
                logging.warning(f'Missing keys: {missing_keys}')
        if len(unexpected_keys) > 0:
            logging.critical('Unexpected keys were detected during the load. Please double check.')
            logging.critical(f'Unexpected keys: \n{unexpected_keys}')
            raise ValueError('Unexpected keys were detected during the load. Please double check.')

    def _check_and_add_adapter(
        self, name, module, peft_name, peft_cfg, name_key_to_mcore_mixins=None, autocast_dtype=None
    ):
        if name_key_to_mcore_mixins is not None:
            for mcore_target, mcore_mixin in name_key_to_mcore_mixins[peft_name]:
                if name in [
                    mcore_target,
                    f'model.{mcore_target}',
                    f'model.module.{mcore_target}',
                ]:  # simple string match for now
                    swap_mcore_mixin(module, mcore_mixin)
                    if model_utils.import_class_by_path(peft_cfg._target_) in module.get_accepted_adapter_types():
                        module.add_adapter(
                            name=peft_name,
                            cfg=peft_cfg,
                            base_model_cfg=self.cfg,
                            model_parallel_config=self.model_parallel_config,
                        )
                        if autocast_dtype is not None:
                            module.adapter_layer[peft_name] = module.adapter_layer[peft_name].to(autocast_dtype)
        elif isinstance(module, AdapterModuleMixin):
            if model_utils.import_class_by_path(peft_cfg._target_) in module.get_accepted_adapter_types():
                module.add_adapter(
                    name=peft_name,
                    cfg=peft_cfg,
                    base_model_cfg=self.cfg,
                    model_parallel_config=self.model_parallel_config,
                )
                if autocast_dtype is not None:
                    module.adapter_layer[peft_name] = module.adapter_layer[peft_name].to(autocast_dtype)<|MERGE_RESOLUTION|>--- conflicted
+++ resolved
@@ -133,17 +133,10 @@
             state_dict = torch.load(filepath, map_location)['state_dict']
         else:
             raise RuntimeError(f"{filepath} is not nemo file or ckpt file")
-<<<<<<< HEAD
-        if self.cfg.megatron_amp_O2:
-            state_dict = {replace_prefix(k, 'model.', 'model.module.'): v for k, v in state_dict.items()}
-        if not self.ptuning_only_and_non_first_stage:
-            assert set(state_dict.keys()) == self.adapter_keys.union(self.tunable_base_param_keys)
-=======
         if not self.ptuning_only_and_non_first_stage:
             assert set(state_dict.keys()) == self.adapter_keys.union(self.tunable_base_param_keys)
         if self.cfg.megatron_amp_O2:
             state_dict = {replace_prefix(k, 'model.', 'model.module.'): v for k, v in state_dict.items()}
->>>>>>> 81a59cfe
 
         missing_keys, unexpected_keys = NLPModel.load_state_dict(self, state_dict, strict=False)
 
