--- conflicted
+++ resolved
@@ -439,16 +439,12 @@
             and "bert_model.embeddings.position_ids" in state_dict
         ):
             del state_dict["bert_model.embeddings.position_ids"]
-<<<<<<< HEAD
-        results = super(NLPModel, self).load_state_dict(state_dict, strict=False)
-=======
         else:
             # fix for albert and other models
             pos_id_keys = [x for x in state_dict.keys() if "position_ids" in x]
             for key in pos_id_keys:
                 del state_dict[key]
-        results = super(NLPModel, self).load_state_dict(state_dict, strict=strict)
->>>>>>> c6cf2761
+        results = super(NLPModel, self).load_state_dict(state_dict, strict=False)
         return results
 
     @classmethod
