# Copyright (c) 2023, NVIDIA CORPORATION.  All rights reserved.
#
# Licensed under the Apache License, Version 2.0 (the "License");
# you may not use this file except in compliance with the License.
# You may obtain a copy of the License at
#
#     http://www.apache.org/licenses/LICENSE-2.0
#
# Unless required by applicable law or agreed to in writing, software
# distributed under the License is distributed on an "AS IS" BASIS,
# WITHOUT WARRANTIES OR CONDITIONS OF ANY KIND, either express or implied.
# See the License for the specific language governing permissions and
# limitations under the License.
import itertools
import json
from functools import partial
from typing import Any, Optional

import torch
from omegaconf import DictConfig, ListConfig
from pytorch_lightning.trainer.trainer import Trainer

from nemo.collections.common.metrics import MetricStringToTorchMetric
from nemo.collections.nlp.data.language_modeling.megatron.base_dataset_utils import (
    get_datasets_weights_and_num_samples,
)
from nemo.collections.nlp.data.language_modeling.megatron.blendable_dataset import BlendableDataset
from nemo.collections.nlp.data.language_modeling.megatron.gpt_sft_chat_dataset import GPTSFTChatDataset
from nemo.collections.nlp.data.language_modeling.megatron.gpt_contrasitve_chat_dataset import GPTContrastiveSFTChatDataset
from nemo.collections.nlp.data.language_modeling.megatron.gpt_sft_dataset import GPTSFTDataset
from nemo.collections.nlp.data.language_modeling.megatron.megatron_batch_samplers import (
    MegatronPretrainingBatchSampler,
    MegatronInOrderPretrainingBatchSampler,
)
from nemo.collections.nlp.models.language_modeling.megatron_gpt_model import MegatronGPTModel
from nemo.collections.nlp.modules.common.megatron.utils import get_iterator_k_split
from nemo.collections.nlp.modules.common.text_generation_utils import (
    LengthParam,
    SamplingParam,
    generate,
    get_computeprob_response,
    megatron_gpt_generate,
)
from nemo.collections.nlp.parts.utils_funcs import get_last_rank
from nemo.utils import AppState, logging

try:
    from apex.transformer.pipeline_parallel.utils import (
        _reconfigure_microbatch_calculator,
        get_current_global_batch_size,
        get_micro_batch_size,
        get_num_microbatches,
    )

    HAVE_APEX = True
except (ImportError, ModuleNotFoundError):
    HAVE_APEX = False

try:
    from megatron.core import parallel_state
    from megatron.core.pipeline_parallel.schedules import get_forward_backward_func

    HAVE_MEGATRON_CORE = True

except (ImportError, ModuleNotFoundError):

    HAVE_MEGATRON_CORE = False


__all__ = ['MegatronGPTSFTModel']


class MegatronGPTSFTModel(MegatronGPTModel):
    """
    Megatron GPT Supervised Fine-Tuning
    """

    def __init__(self, cfg: DictConfig, trainer: Trainer):
        if not HAVE_APEX:
            raise ImportError(
                "Apex was not found. Please see the NeMo README for installation instructions: https://github.com/NVIDIA/NeMo#megatron-gpt."
            )
        super().__init__(cfg, trainer=trainer)
        self.sep_id = cfg.get('sep_id', 49704)
        if hasattr(self.cfg.data, "validation_ds"):
            self.val_metric, self.val_metric_name = self.setup_metric(self.cfg.data.validation_ds)
            self.val_metric = torch.nn.ModuleList(self.val_metric) if self.val_metric is not None else None
            # Used other keys from metadata to calulate metrics
            if hasattr(self.cfg.data.validation_ds, "metric"):
                self.val_metric_label_key = self.cfg.data.validation_ds.metric.get('label_key', 'labels')

        if hasattr(self.cfg.data, "test_ds"):
            self.test_metric, self.test_metric_name = self.setup_metric(self.cfg.data.test_ds)
            self.test_metric = torch.nn.ModuleList(self.test_metric) if self.test_metric is not None else None
            # Used other keys from metadata to calulate metrics
            if hasattr(self.cfg.data.test_ds, "metric"):
                self.test_metric_label_key = self.cfg.data.test_ds.metric.get('label_key', 'labels')

        if self.cfg.get('megatron_amp_O2', False):
            base_module = self.model.module
        else:
            base_module = self.model

        self._reset_activation_checkpointing_args()
        self._reset_sequence_parallelism_args()
        self.virtual_tokens = 0

    def setup_metric(self, data_cfg):
        metric_name = "exact_string_match"
        if not hasattr(data_cfg, "metric"):
            metric = MetricStringToTorchMetric["exact_string_match"]
        else:
            if not hasattr(data_cfg.metric, "name"):
                raise ValueError("Metric name is not provided in the metric config.")
            if data_cfg.metric.name == "loss":
                return None, "loss"
            if data_cfg.metric.name not in MetricStringToTorchMetric:
                raise KeyError(
                    f"{data_cfg.metric.name} is not supported. List of supported metrics: {MetricStringToTorchMetric.keys()}"
                )
            if data_cfg.metric.name in self._metrics_require_string2category_map:
                if data_cfg.metric.average is None:
                    raise ValueError(
                        f"{data_cfg.metric.name} requires specifying whether you want to compute a micro or macro average. Found None."
                    )
            if (
                data_cfg.metric.get('labels_are_strings', False)
                and data_cfg.metric.name in self._metrics_require_string2category_map
            ):
                if data_cfg.metric.num_classes is None:
                    raise ValueError(
                        "Number of classes is not provided in the metric section within the data config. "
                        f"Please provide the number of classes in the data config to use the {data_cfg.metric.name} metric."
                    )
                if data_cfg.metric.get('class_labels', None) is None or not isinstance(
                    data_cfg.metric.get('class_labels', None), ListConfig
                ):
                    raise ValueError(
                        "Class labels are not provided properly in the metric section witnin the data config. "
                        f"Please provide the class labels as a list of strings in the data config to use the {data_cfg.metric.name} metric."
                    )
                if len(data_cfg.metric.get('class_labels', None)) != data_cfg.metric.num_classes:
                    raise ValueError(
                        f"Number of class labels {len(data_cfg.metric.get('class_labels', None))} does not match `num_classes` : {data_cfg.metric.num_classes}"
                    )

            metric_name = data_cfg.metric.name
            metric = MetricStringToTorchMetric[metric_name]

            if isinstance(data_cfg.file_names, ListConfig):
                if 'rouge' not in data_cfg.metric.name:
                    metric = [
                        metric(average=data_cfg.metric.average, num_classes=data_cfg.metric.num_classes)
                        for _ in range(len(data_cfg.file_names))
                    ]
                else:
                    metric = [metric() for _ in range(len(data_cfg.file_names))]
            else:
                if 'rouge' not in data_cfg.metric.name:
                    metric = [metric(average=data_cfg.metric.average, num_classes=data_cfg.metric.num_classes)]
                else:
                    metric = [metric()]

        return metric, metric_name

    @property
    def _metrics_require_string2category_map(self):
        return set(["f1", "accuracy", "average_precision"])

    def setup(self, stage=None):
        # NOTE: super().__init__ will try and setup train/val/test datasets, but we sidestep this using a if self._train_ds is not None condition
        # We then set things up for real only once setup() of this class is called.
        resume_checkpoint_path = self.trainer.ckpt_path
        if resume_checkpoint_path:
            init_consumed_samples = self._extract_consumed_samples_from_ckpt(resume_checkpoint_path)
        else:
            init_consumed_samples = 0
        self.init_consumed_samples = init_consumed_samples

        if stage == 'predict':
            return

        # If the user wants to manually override train and validation dataloaders before calling `.fit()`
        if self._train_dl is not None and self._validation_dl is not None:
            return
        self.build_train_valid_test_datasets(stage=stage)
        if hasattr(self, '_train_ds'):
            self.setup_training_dataloader()
        if hasattr(self, '_validation_ds'):
            self._validation_dl = self.setup_eval_dataloader(self._validation_ds, self.cfg.data.validation_ds)
        if hasattr(self.cfg.data, 'test_ds') and self.cfg.data.test_ds.get('file_names', None) is not None:
            self._test_dl = self.setup_eval_dataloader(self._test_ds, self.cfg.data.test_ds)

        # Raise error if using multiple dataloaders
        if type(self._validation_dl) == list and len(self._validation_dl) > 1:
            raise NotImplementedError('Lightning 2.0 does not support multiple dataloaders with dataloader_iter')

        if type(self._test_dl) == list and len(self._test_dl) > 1:
            raise NotImplementedError('Lightning 2.0 does not support multiple dataloaders with dataloader_iter')

        # when using pipeline model parallel the final stage need to initialize word embeddings
        if not self.cfg.get('mcore_gpt', False):
            if parallel_state.get_pipeline_model_parallel_world_size() > 1:
                if isinstance(self.model, list):
                    for i, module in enumerate(self.model):
                        parallel_state.set_virtual_pipeline_model_parallel_rank(i)
                        module.sync_initial_word_embeddings()
                    parallel_state.set_virtual_pipeline_model_parallel_rank(0)
                else:
                    self.model.sync_initial_word_embeddings()

        if self.cfg.get('transformer_engine', False):
            self.setup_transformer_engine_tp_groups()

    def _build_dataset(self, data_cfg, is_train=True):
        datasets = []
        # Determine if we are using a single dataset or a list of datasets.
        is_list_config = isinstance(data_cfg.file_names, ListConfig)
        if not is_list_config:
            raise ValueError(f"SFT train/validation datasets must be provided as a list of individual JSONL files.")

        if is_train:
            # Construct the data prefix list for `get_datasets_weights_and_num_samples()`
            # that is of the format [weight1,file_name1,weight2,file_name2,...]
            if data_cfg.concat_sampling_probabilities is None or not isinstance(
                data_cfg.concat_sampling_probabilities, ListConfig
            ):
                raise ValueError(
                    (
                        f"concat_sampling_probabilities must be a ListConfig with the same number of files in file_names."
                        f"Found: {data_cfg.concat_sampling_probabilities}"
                    )
                )

            if len(data_cfg.get('concat_sampling_probabilities', None)) != len(data_cfg.file_names):
                raise ValueError(
                    (
                        f"concat_sampling_probabilities must be of the same size as file_names.",
                        f"Provided size {len(data_cfg.concat_sampling_probabilities)}, number of datasets {len(data_cfg.file_names)}",
                    )
                )

            data_prefix = []
            for weight, prefix in zip(data_cfg.concat_sampling_probabilities, data_cfg.file_names):
                data_prefix.append(weight)
                data_prefix.append(prefix)

            if self.trainer.max_steps is None or self.trainer.max_steps <= 0:
                raise ValueError(
                    f'Trainer max_steps must be set to a positive integer. Found {self.trainer.max_steps}'
                )
            num_train_samples = [self.trainer.max_steps * data_cfg.global_batch_size]
            _, _, num_train_samples_per_dataset = get_datasets_weights_and_num_samples(data_prefix, num_train_samples)
            num_train_samples_after_blend = sum([x[0] for x in num_train_samples_per_dataset])
        else:
            num_train_samples_per_dataset = [[None]] * len(data_cfg.file_names)

        # Check dataset max_seq_legnth and max_position_embeddings size
        if (
            self.cfg.get('position_embedding_type', None) in [None, 'learned_absolute']
            and data_cfg.max_seq_length > self.cfg.max_position_embeddings
        ):
            logging.warning(
                f"Set dataset max_seq_length to max_position_embeddings {self.cfg.max_position_embeddings} if using learned_absolute position embedding"
            )
            data_cfg.max_seq_length = self.cfg.max_position_embeddings

        for file_path, num_samples in zip(data_cfg.file_names, num_train_samples_per_dataset):
            flag = self.cfg.data.get("chat", False)
            if flag:
                if isinstance(flag, str):
                    if flag == 'GPTSFTChatDataset':
                        dataset_cls = GPTSFTChatDataset
                    elif flag == "GPTContrastiveSFTChatDataset":
                        dataset_cls = GPTContrastiveSFTChatDataset
                    else:
                        raise ValueError(f"Unknown chat dataset type {flag}")
                else:
                    dataset_cls = GPTSFTChatDataset
            else:
                dataset_cls = GPTSFTDataset
            dataset = dataset_cls(
                file_path=file_path,
                tokenizer=self.tokenizer,
                max_seq_length=data_cfg.max_seq_length,
                min_seq_length=data_cfg.min_seq_length,
                add_bos=data_cfg.get('add_bos', False),
                add_eos=data_cfg.get('add_eos', True),
                add_sep=data_cfg.get('add_sep', False),
                sep_id=self.sep_id,
                max_num_samples=None if flag == 'GPTContrastiveSFTChatDataset' else num_samples[0],
                seed=data_cfg.get('seed', 1234),
                label_key=data_cfg.get('label_key', 'answer'),
                answer_only_loss=self.cfg.get('answer_only_loss', True),
                truncation_field=data_cfg.get('truncation_field', 'text'),
                pad_to_max_length=data_cfg.get('pad_to_max_length', False),
                index_mapping_dir=data_cfg.get('index_mapping_dir', None),
                prompt_template=data_cfg.get('prompt_template', None),
                virtual_tokens=self.virtual_tokens,
                tokens_to_generate=data_cfg.get(
                    'tokens_to_generate', 0
                ),  # used at inference time to allocate tensor positions for tokens that will be generated by inf procedure.
                memmap_workers=data_cfg.get(
                    'memmap_workers', None
                ),  # used to set num. of workers to create the memmap index files
                hf_dataset=data_cfg.get(
                    'hf_dataset', False
                ),  # Whether to load the json file with the HuggingFace dataset. otherwise, will load the jsonl file with the JSONLMemMapDataset.
<<<<<<< HEAD
=======
                truncation_method=data_cfg.get(
                    'truncation_method', 'right'
                ),  # used to choose truncation method. Options: ['random', 'left', 'right']
>>>>>>> a850ec54
            )
            datasets.append(dataset)

        if is_train:
            dataset = BlendableDataset(
                datasets=datasets, weights=data_cfg.concat_sampling_probabilities, size=num_train_samples_after_blend
            )
            return dataset
        else:
            return datasets

    def _determine_log_key(self, data_config, dataloader_idx, metric_name, mode):
        # Function that determines whether to log based on the user provided name of the dataset or the dataloader index.
        base_key = f"{mode}_{metric_name}_" if metric_name is not None else f"{mode}_"
        # If the user provided names for each validation/test dataset, use those.
        if hasattr(data_config, "names") and data_config.names is not None:
            # With only a single validation/test dataset, the name is not a list.
            if not isinstance(data_config.names, ListConfig):
                name = data_config.names
            else:
                name = data_config.names[dataloader_idx]
            return base_key + name
        else:
            return base_key + f"dataloader{dataloader_idx}"

    def loss_func(self, loss_mask, output_tensor):
        flag = self.cfg.data.get("chat", False)
        if isinstance(flag, str) and flag == "GPTContrastiveSFTChatDataset":
            # calculate the contrastive loss
            length = loss_mask.shape[1]
            loss_mask_contrastive = loss_mask.view(-1, 2, length)
            output_tensor_contrastive = output_tensor.view(-1, 2, length)
            batch_size = loss_mask_contrastive.shape[0]
            losses = []
            prefered_likelihoods = []
            nonprefered_likelihoods = []
            for bid in range(batch_size):
                masked = loss_mask_contrastive[bid][loss_mask_contrastive[bid] >= 1]
                min_val = masked.min().item()
                max_val = masked.max().item()
                for i in range(min_val, max_val + 1, 2):
                    # preferred average cross entropy
                    prefered = output_tensor_contrastive[bid][0][loss_mask_contrastive[bid][0] == i]
                    # not preferred average cross entropy
                    not_prefered = output_tensor_contrastive[bid][1][loss_mask_contrastive[bid][1] == i]
                    if len(prefered) == 0 or len(not_prefered) == 0:
                        continue
                    # convert it to likelihood, the negative sign is need to convert cross entropy to likelihood
                    prefered = -prefered.mean()
                    not_prefered = -not_prefered.mean()
                    prefered_likelihoods.append(prefered)
                    nonprefered_likelihoods.append(not_prefered)
                    loss = -torch.nn.functional.logsigmoid(prefered - not_prefered).mean()
                    losses.append(loss)
            contrasitve_loss = torch.stack(losses).mean()
            prefered_likelihoods = torch.stack(prefered_likelihoods).mean()
            nonprefered_likelihoods = torch.stack(nonprefered_likelihoods).mean()
            # only calculate the loss for the prefered one
            losses = output_tensor_contrastive[:, 0].float().contiguous()
            loss_mask = loss_mask_contrastive[:, 0]
            loss_mask = (loss_mask > 0).view(-1).float().contiguous()
            loss = torch.sum(losses.view(-1) * loss_mask) / loss_mask.sum()  # sequence level nll
            if self.training:
                self.log('train sft loss', loss, batch_size=1, sync_dist=True)
                self.log('train contrastive loss', contrasitve_loss, batch_size=1, sync_dist=True)
                self.log('train prefered likelihood', prefered_likelihoods, batch_size=1, sync_dist=True)
                self.log('train nonprefered likelihood', nonprefered_likelihoods, batch_size=1, sync_dist=True)
            else:
                self.log('val sft loss', loss, sync_dist=True)
                self.log('val contrastive loss', contrasitve_loss, sync_dist=True)
                self.log('val prefered likelihood', prefered_likelihoods, sync_dist=True)
                self.log('val nonprefered likelihood', nonprefered_likelihoods, sync_dist=True)
            sft_loss_weight = self.cfg.sft_loss_weight
            loss = sft_loss_weight * loss + (1.0 - sft_loss_weight) * contrasitve_loss
        else:
            losses = output_tensor.float()
            loss_mask = loss_mask.view(-1).float()
            # TODO: add nemo version here
            loss = torch.sum(losses.view(-1) * loss_mask) / loss_mask.sum()  # sequence level nll

        return loss

    def fwd_bwd_step(self, dataloader_iter, batch_idx, forward_only):
        batch = next(dataloader_iter)
        # Pass only torch.Tensor to prevent errors when process get_iterator_k_split()
        batch = {k: v for k, v in batch.items() if isinstance(v, torch.Tensor)}
        _, seq_length = batch['tokens'].shape
        data_iter = get_iterator_k_split(batch, get_num_microbatches())

        # handle asynchronous grad reduction
        no_sync_func = None
        grad_sync_func = None
        param_sync_func = None
        if not forward_only and self.with_distributed_adam:
            no_sync_func = partial(self._optimizer.no_sync, greedy_grad_copy=self.megatron_amp_o2,)
            grad_sync_func = self.reduce_overlap_gradients
            param_sync_func = self.sync_overlap_parameters

        self.model.config.no_sync_func = no_sync_func
        self.model.config.grad_sync_func = grad_sync_func
        self.model.config.param_sync_func = param_sync_func

        fwd_bwd_function = get_forward_backward_func()

        losses_reduced_per_micro_batch = fwd_bwd_function(
            forward_step_func=self.get_forward_output_and_loss_func(),
            data_iterator=data_iter,
            model=[self.model],
            num_microbatches=get_num_microbatches(),
            forward_only=forward_only,
            seq_length=seq_length,
            micro_batch_size=get_micro_batch_size(),
        )

        # only the last stages of the pipeline return losses
        if losses_reduced_per_micro_batch:
            if (not forward_only) or self.cfg.data.get('validation_drop_last', True):
                # average loss across micro batches
                loss_tensors_list = [loss_reduced['avg'] for loss_reduced in losses_reduced_per_micro_batch]
                loss_tensor = torch.concat(loss_tensors_list)
                loss_mean = loss_tensor.mean()
            else:
                # Get the total loss since micro batches sizes are not uniform
                loss_sum_tensors_list = [
                    loss_sum['loss_sum_and_ub_size']
                    for loss_sum in losses_reduced_per_micro_batch
                    if loss_sum['loss_sum_and_ub_size'][1] > 0
                ]
                loss_sum = (
                    torch.vstack(loss_sum_tensors_list).sum(axis=0)
                    if len(loss_sum_tensors_list) > 0
                    else torch.tensor([0.0, 0.0]).cuda()
                )
                return loss_sum
        else:
            # we're not on the last pipeline stage so no losses
            if forward_only:
                loss_mean = []
            else:
                loss_mean = torch.tensor(0.0).cuda()

        return loss_mean

    def validation_step(self, dataloader_iter, batch_idx, dataloader_idx=0):
        return self.inference_step(dataloader_iter, batch_idx, 'validation', dataloader_idx)

    def test_step(self, dataloader_iter, batch_idx, dataloader_idx=0):
        # Add try except since dataloader_iter in PTL 2.0 doesnt catch the end of iterables
        return self.inference_step(dataloader_iter, batch_idx, 'test', dataloader_idx)

    def inference_step(self, dataloader_iter, batch_idx, mode, dataloader_idx=0):
        # Check if iterator is exhausted
        dataloader_iter, done = self._val_iterator_done(dataloader_iter)
        if done:
            return
        batch = next(dataloader_iter)
        data_cfg = self.cfg.data.validation_ds if mode == 'validation' else self.cfg.data.test_ds
        self._reconfigure_and_process_inference_batch(batch, data_cfg)
        # Meta data from dataset
        metadata = batch.get('metadata', [{}] * len(batch['tokens']))
        loss = super().validation_step(itertools.chain([batch]), batch_idx)

        if data_cfg.get("write_predictions_to_file", False) or data_cfg.metric.name != 'loss':
            # We need _inference_config to get generation params
            # add_BOS and tokens_to_generate are set in dataset
            if self.get_inference_config() is None:
                self.set_inference_config(inference_config={})
            self._inference_config['add_BOS'] = data_cfg.add_bos
            self._inference_config['tokens_to_generate'] = data_cfg.get('tokens_to_generate')

            output = self.predict_step(batch, batch_idx, dataloader_idx)
            inputs_text = [self.tokenizer.ids_to_text(c.tolist()) for c in batch['contexts']]
            labels_text = [self.tokenizer.ids_to_text(a.tolist()) for a in batch['answers']]
            preds_text = [
                self.tokenizer.ids_to_text(t[l.item() :][: data_cfg.get('tokens_to_generate')])
                for t, l in zip(output['token_ids'], batch['context_lengths'])
            ]
        else:
            inputs_text, labels_text, preds_text = [], [], []

        outputs = {
            'loss': loss,
            'preds': preds_text,  # [str]
            'labels': labels_text,  # [str]
            'inputs': inputs_text,  # [str]
            'metadata': metadata,  # [dict]
        }

        if mode == 'validation':
            if type(self.trainer.val_dataloaders) == list and len(self.trainer.val_dataloaders) > 1:
                # super().validation_step appends just loss to self.validation_step_outputs, replace the last appended loss with the outputs dict
                self.validation_step_outputs[dataloader_idx][-1] = outputs
            else:
                # super().validation_step appends just loss to self.validation_step_outputs, replace the last appended loss with the outputs dict
                self.validation_step_outputs[-1] = outputs
        else:
            if type(self.trainer.test_dataloaders) == list and len(self.trainer.test_dataloaders) > 1:
                self.test_step_outputs[dataloader_idx][-1] = outputs
            else:
                self.test_step_outputs[-1] = outputs
        return outputs

    def inference_epoch_end(self, outputs, mode, data_cfg):
        # Parent class will handle logging of the loss.
        if not outputs:
            return

        if isinstance(outputs[0], dict):
            outputs = [outputs]

        averaged_loss = []
        averaged_metric = []
        # Log metrics for each provided validation/test dataset.
        for dataloader_idx, output in enumerate(outputs):
            # Expand on_validation_epoch_end from parent class MegatronGPTModel as on_validation_epoch_end doesnt take outputs arg
            # loss = super().on_validation_epoch_end([x['loss'] for x in output])
            loss_vals = [x['loss'] for x in output]
            if parallel_state.is_pipeline_last_stage():
                # only the last pipeline parallel stages return loss with their batch size
                if self.cfg.data.get('validation_drop_last', True):
                    loss = torch.stack(loss_vals).mean()
                else:
                    # Compute the avg loss by total_loss across all samples / total number of samples
                    total_loss_and_total_samples = torch.vstack(loss_vals).sum(axis=0)
                    avg_loss = total_loss_and_total_samples[0] / total_loss_and_total_samples[1]
                    loss = avg_loss.type(torch.float32).cuda()
            else:
                loss = torch.tensor(0.0, dtype=torch.float32).cuda()

            # we can only log on one rank if it is rank zero so we broadcast from last rank
            torch.distributed.broadcast(loss, get_last_rank())

            self.log('val_loss', loss, prog_bar=True, rank_zero_only=True, batch_size=1)

            # Determine the key used to log the loss based on the user provided name of the dataset or the dataloader index.
            loss_log_key = self._determine_log_key(data_cfg, dataloader_idx, "loss", mode)
            self.log(loss_log_key, loss, batch_size=1)
            averaged_loss.append(loss)

            # Gather the outputs object from all data parallel ranks since we are using the DistributedSampler which splits data across DDP ranks.
            gathered_outputs = [None for _ in range(parallel_state.get_data_parallel_world_size())]
            torch.distributed.all_gather_object(
                gathered_outputs,
                [
                    {'preds': x['preds'], 'labels': x['labels'], 'inputs': x['inputs'], 'metadata': x['metadata']}
                    for x in output
                ],
                group=parallel_state.get_data_parallel_group(),
            )

            # Remove duplicate examples due to distributed sampler.
            inp_label_set = set()
            deduplicated_outputs = {
                'preds': [],
                'labels': [],
                'inputs': [],
                'metadata': [],
            }
            total_size = 0
            for rank in range(0, parallel_state.get_data_parallel_world_size()):
                for batch in gathered_outputs[rank]:
                    for pred, label, input, metadata in zip(
                        batch['preds'], batch['labels'], batch['inputs'], batch['metadata']
                    ):
                        key = input + label
                        total_size += 1
                        if key not in inp_label_set:
                            inp_label_set.add(key)
                            deduplicated_outputs['preds'].append(pred)
                            deduplicated_outputs['labels'].append(label)
                            deduplicated_outputs['inputs'].append(input)
                            deduplicated_outputs['metadata'].append(metadata)

            # Compute metric score
            metric_name = self.val_metric_name if mode == 'validation' else self.test_metric_name
            metric_label_key = self.val_metric_label_key if mode == 'validation' else self.test_metric_label_key
            if metric_name != 'loss':
                metric_log_key = self._determine_log_key(data_cfg, dataloader_idx, metric_name, mode)
                metric_fn = (
                    self.val_metric[dataloader_idx] if mode == 'validation' else self.test_metric[dataloader_idx]
                )
                if metric_label_key in deduplicated_outputs['metadata'][0]:
                    labels = [m[metric_label_key] for m in deduplicated_outputs['metadata']]
                else:
                    labels = deduplicated_outputs['labels']

                for pred, label in zip(deduplicated_outputs['preds'], labels):
                    _ = metric_fn(pred, label)

                metric_result = metric_fn.compute()

                if metric_name == 'rouge':
                    for k, v in metric_result.items():
                        if 'fmeasure' in k:
                            self.log(metric_log_key + f'_{k}', v.item(), sync_dist=True)
                            logging.info(f"{mode} {metric_name} {k}: {v.item()}")
                    metric_result = metric_result['rouge1_fmeasure']
                else:
                    self.log(metric_log_key, metric_result.item(), sync_dist=True)
                    logging.info(f"{mode} {metric_name}: {metric_result.item()}")

                metric_fn.reset()
                averaged_metric.append(metric_result)

            # Write predictions to file
            if self.global_rank == 0 and data_cfg.get("write_predictions_to_file", False):
                logging.info(
                    f"Total deduplicated inference data size: {total_size} to {len(deduplicated_outputs['inputs'])}"
                )

                # Check if the user provided a prefix path to the file(s) they want to write.
                if not hasattr(data_cfg, "output_file_path_prefix") or data_cfg.output_file_path_prefix is None:
                    raise ValueError(
                        f"Cannot write predictions to file when output_file_path_prefix is not set or present in the yaml config file."
                    )
                filename_log_key = self._determine_log_key(data_cfg, dataloader_idx, None, mode)
                self.write_predictions_to_file(
                    deduplicated_outputs, f"{data_cfg.output_file_path_prefix}_{filename_log_key}"
                )

            torch.distributed.barrier(group=parallel_state.get_data_parallel_group())
            outputs[dataloader_idx].clear()  # free memory

        # Logging of the averaged metrics:
        averaged_loss = sum(averaged_loss) / len(averaged_loss)
        averaged_metric = sum(averaged_metric) / len(averaged_metric) if len(averaged_metric) > 1 else None

        # Handle case where metrics can be nan or inf. This can break checkpoint save/load.
        if averaged_metric is not None and (torch.isinf(averaged_metric) or torch.isnan(averaged_metric)):
            app_state = AppState()
            monitor_mode = app_state.checkpoint_callback_params.mode
            assert monitor_mode in ['min', 'max']
            averaged_metric = 0.0 if monitor_mode == 'max' else 1e5

        if mode == 'validation':
            self.log("validation_loss", averaged_loss, batch_size=1)
            if averaged_metric is not None:
                self.log(f"validation_{self.val_metric_name}", averaged_metric)
        elif mode == 'test':
            self.log("test_loss", averaged_loss, batch_size=1)
            if averaged_metric is not None:
                self.log(f"test_{self.test_metric_name}", averaged_metric)

        # Merge the functionality of previous on_inference_epoch_end() within inference_epoch_end() func here
        app_state = AppState()
        self._restore_activation_checkpointing_args()
        self._restore_sequence_parallelism_args()
        if hasattr(self, "_train_ds"):
            _reconfigure_microbatch_calculator(
                rank=app_state.global_rank,
                rampup_batch_size=None,
                global_batch_size=self.cfg.data.train_ds.global_batch_size,
                micro_batch_size=self.cfg.data.train_ds.micro_batch_size,
                data_parallel_size=parallel_state.get_data_parallel_world_size(),
            )
        # When running `trainer.validate()`, the training dataset is not available.
        else:
            logging.warning('No training data found, reconfiguring microbatches based on validation batch sizes.')
            _reconfigure_microbatch_calculator(
                rank=app_state.global_rank,
                rampup_batch_size=None,
                global_batch_size=data_cfg.global_batch_size,
                micro_batch_size=data_cfg.micro_batch_size,
                data_parallel_size=parallel_state.get_data_parallel_world_size(),
            )

        return averaged_loss, averaged_metric

    def predict_step(self, batch: Any, batch_idx: int, dataloader_idx: Optional[int] = None) -> Any:
        inference_config = self.get_inference_config()
        # need to overwrite some configuration, make it immutable
        inference_config = inference_config.copy()
        global_batch_size_per_gpu = batch['tokens'].size(0)
        num_micro_batches_before_decode = get_num_microbatches()

        compute_logprob = inference_config.get('compute_logprob', False)
        if compute_logprob:
            inference_config['inputs'] = batch
            inference_config['tokens_to_generate'] = 1
            inference_config['all_probs'] = True
            inference_config["add_BOS"] = False
            inference_config['greedy'] = True
            response = generate(self, **inference_config)
            response = get_computeprob_response(self.tokenizer, response, batch)
        else:
            # for megatron_gpt_eval.py
            if isinstance(batch, list):
                inference_config['inputs'] = batch
            else:
                # peft_eval.py
                inference_config['inputs'] = (batch['contexts'].cuda(), batch['context_lengths'].cuda())
            response = generate(self, **inference_config)

        app_state = AppState()
        _reconfigure_microbatch_calculator(
            rank=app_state.global_rank,
            rampup_batch_size=None,
            global_batch_size=global_batch_size_per_gpu * parallel_state.get_data_parallel_world_size(),
            micro_batch_size=global_batch_size_per_gpu // num_micro_batches_before_decode,
            data_parallel_size=parallel_state.get_data_parallel_world_size(),
        )

        return response

    def write_predictions_to_file(self, outputs, output_file_path_prefix):
        output_file_path = output_file_path_prefix + "_inputs_preds_labels.jsonl"
        with open(output_file_path, "w") as f_json:
            assert (
                len(outputs['inputs']) == len(outputs['preds']) == len(outputs['labels']) == len(outputs['metadata'])
            )
            for i, p, l, m in zip(outputs['inputs'], outputs['preds'], outputs['labels'], outputs['metadata']):
                json_string = {'input': i, 'pred': p, 'label': l}
                for k, v in m.items():
                    if k not in json_string:
                        json_string[k] = v
                f_json.write(json.dumps(json_string) + '\n')

        logging.info(f'Predictions saved to {output_file_path}')

    def cast_for_metric(self, pred, label, metric_name, class_labels=None, labels_are_strings=False):
        if metric_name == 'exact_string_match' or 'rouge' in metric_name:
            return pred, label
        pred = pred.replace(' ', '')
        label = label.replace(' ', '')

        # Correlation metrics require casting to float.
        if metric_name in ['pearson_corr_coef', 'spearman_corr_coef']:
            # Text-to-text model predictions may not always be valid floating point numbers.
            try:
                pred = float(pred)
            except ValueError:
                pred = 0.0

            try:
                label = float(label)
            except ValueError:
                raise ValueError(f'Could not convert {label} to float.')

            pred = torch.FloatTensor([pred]).to(self.device)
            label = torch.FloatTensor([label]).to(self.device)

        # Other metrics require casting to integers.
        elif metric_name in self._metrics_require_string2category_map and not labels_are_strings:
            # Text-to-text model predictions may not always be valid integers.
            try:
                pred = int(pred)
            except ValueError:
                pred = 0

            try:
                label = int(label)
            except ValueError:
                raise ValueError(f'Could not convert {label} to int.')

            pred = torch.LongTensor([pred]).to(self.device)
            label = torch.LongTensor([label]).to(self.device)

        # If labels are strings, we need to convert them to indices for some metrics.
        elif metric_name in self._metrics_require_string2category_map and labels_are_strings:
            # Cast string labels to integers before computing the metric.
            if pred not in class_labels:
                pred = 0  # If the prediction is not in the class labels, use the first class label.
            else:
                pred = class_labels.index(pred)
            if label not in class_labels:
                raise ValueError(f"Ground truth labe; {label} is not in the class labels list : {class_labels}")
            label = class_labels.index(label)
            pred = torch.LongTensor([pred]).to(self.device)
            label = torch.LongTensor([label]).to(self.device)
        else:
            raise ValueError(f'Metric {metric_name} not supported.')

        return pred, label

    # Override the parent batch reconfiguring logic.
    def _reconfigure_and_process_inference_batch(self, batch, data_cfg):
        global_batch_size_per_gpu = batch['tokens'].size(0)
        # This should happen only on the last batch of the dataset.
        if (
            global_batch_size_per_gpu
            != get_current_global_batch_size() // parallel_state.get_data_parallel_world_size()
        ):
            # NOTE: This is reconfiguring to make sure there is no grad-acc for validation batches.
            if (
                global_batch_size_per_gpu
                != data_cfg.global_batch_size // parallel_state.get_data_parallel_world_size()
            ):
                app_state = AppState()
                _reconfigure_microbatch_calculator(
                    rank=app_state.global_rank,
                    rampup_batch_size=None,
                    global_batch_size=global_batch_size_per_gpu * parallel_state.get_data_parallel_world_size(),
                    micro_batch_size=global_batch_size_per_gpu,
                    data_parallel_size=parallel_state.get_data_parallel_world_size(),
                )
            # NOTE: need to explicitly handle resetting for multi-validation
            else:
                app_state = AppState()
                _reconfigure_microbatch_calculator(
                    rank=app_state.global_rank,
                    rampup_batch_size=None,
                    global_batch_size=data_cfg.global_batch_size,
                    micro_batch_size=data_cfg.micro_batch_size,
                    data_parallel_size=parallel_state.get_data_parallel_world_size(),
                )

    def build_train_valid_test_datasets(self, stage):
        if stage != 'test':
            logging.info('Building GPT SFT validation datasets.')
            # Wrap this in a list since the general finetuning parent class supports multi-validation.
            self._validation_ds = self._build_dataset(self.cfg.data.validation_ds, is_train=False)
            logging.info(f'Length of val dataset: {len(self._validation_ds[0])}')

        if stage != 'validate':
            if hasattr(self.cfg.data, 'test_ds') and self.cfg.data.test_ds.get('file_names', None) is not None:
                logging.info('Building GPT SFT test datasets.')
                # Wrap this in a list since the general finetuning parent class supports multi-validation.
                self._test_ds = self._build_dataset(self.cfg.data.test_ds, is_train=False)
                logging.info(f'Length of test dataset: {len(self._test_ds[0])}')

        if stage == 'validate' or stage == 'test':
            return
        logging.info('Building GPT SFT traing datasets.')
        self._train_ds = self._build_dataset(self.cfg.data.train_ds)
        logging.info(f'Length of train dataset: {len(self._train_ds)}')

    def build_data_loader(self, dataset, data_cfg, consumed_samples=0):
        """Buld dataloader given an input dataset."""

        logging.info(f'Building dataloader with consumed samples: {consumed_samples}')
        if isinstance(dataset, BlendableDataset):
            collate_fn = dataset.datasets[0].collate_fn
        else:
            collate_fn = dataset.collate_fn


        flag = self.cfg.data.get("chat", False)
        if flag and isinstance(flag, str) and flag == "GPTContrastiveSFTChatDataset":
            sampler_cls = MegatronInOrderPretrainingBatchSampler
        else:
            sampler_cls = MegatronPretrainingBatchSampler 

        batch_sampler = sampler_cls(
            total_samples=len(dataset),
            consumed_samples=consumed_samples,
            micro_batch_size=data_cfg.micro_batch_size,
            global_batch_size=data_cfg.global_batch_size,
            data_parallel_rank=parallel_state.get_data_parallel_rank(),
            data_parallel_size=parallel_state.get_data_parallel_world_size(),
            drop_last=data_cfg.drop_last,
            pad_samples_to_global_batch_size=not data_cfg.drop_last,
        )

        return torch.utils.data.DataLoader(
            dataset,
            batch_sampler=batch_sampler,
            collate_fn=collate_fn,
            num_workers=data_cfg.num_workers,
            pin_memory=data_cfg.pin_memory,
        )

    def setup_training_dataloader(self):
        if hasattr(self, '_train_ds'):
            consumed_samples = self.compute_consumed_samples(0)
            self._train_dl = self.build_data_loader(
                dataset=self._train_ds, data_cfg=self.cfg.data.train_ds, consumed_samples=consumed_samples,
            )

    def setup_eval_dataloader(self, datasets, data_cfg):
        dataloaders = []
        for dataset in datasets:
            eval_dl = self.build_data_loader(dataset=dataset, data_cfg=data_cfg, consumed_samples=0,)
            dataloaders.append(eval_dl)
        return dataloaders

    def on_validation_epoch_start(self):
        self._reset_activation_checkpointing_args()
        self._reset_sequence_parallelism_args()
        app_state = AppState()
        _reconfigure_microbatch_calculator(
            rank=app_state.global_rank,
            rampup_batch_size=None,
            global_batch_size=self.cfg.data.validation_ds.global_batch_size,
            micro_batch_size=self.cfg.data.validation_ds.micro_batch_size,
            data_parallel_size=parallel_state.get_data_parallel_world_size(),
        )
        return super().on_validation_epoch_start()

    def on_test_epoch_start(self):
        self._reset_activation_checkpointing_args()
        self._reset_sequence_parallelism_args()
        app_state = AppState()
        _reconfigure_microbatch_calculator(
            rank=app_state.global_rank,
            rampup_batch_size=None,
            global_batch_size=self.cfg.data.test_ds.global_batch_size,
            micro_batch_size=self.cfg.data.test_ds.micro_batch_size,
            data_parallel_size=parallel_state.get_data_parallel_world_size(),
        )
        return super().on_test_epoch_start()

    def on_test_epoch_end(self):
        _ = self.inference_epoch_end(self.test_step_outputs, 'test', self.cfg.data.test_ds)
        # Commenting as on_test_epoch_end was a no-op in PTL 1.9
        # return super().on_test_epoch_end()

    def on_validation_epoch_end(self):
        _ = self.inference_epoch_end(self.validation_step_outputs, 'validation', self.cfg.data.validation_ds)
        # Commenting as on_validation_epoch_end was a no-op in PTL 1.9
        # return super().on_validation_epoch_end()

    def on_train_epoch_start(self) -> None:
        # Same logic as validation epoch end, but this may be need if there is no validation sanity check to trigger on_validation_epoch_end()
        self.on_validation_epoch_end()
        return super().on_train_epoch_start()<|MERGE_RESOLUTION|>--- conflicted
+++ resolved
@@ -306,12 +306,9 @@
                 hf_dataset=data_cfg.get(
                     'hf_dataset', False
                 ),  # Whether to load the json file with the HuggingFace dataset. otherwise, will load the jsonl file with the JSONLMemMapDataset.
-<<<<<<< HEAD
-=======
                 truncation_method=data_cfg.get(
                     'truncation_method', 'right'
                 ),  # used to choose truncation method. Options: ['random', 'left', 'right']
->>>>>>> a850ec54
             )
             datasets.append(dataset)
 
