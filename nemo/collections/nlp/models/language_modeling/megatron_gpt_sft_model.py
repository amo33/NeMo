# Copyright (c) 2023, NVIDIA CORPORATION.  All rights reserved.
#
# Licensed under the Apache License, Version 2.0 (the "License");
# you may not use this file except in compliance with the License.
# You may obtain a copy of the License at
#
#     http://www.apache.org/licenses/LICENSE-2.0
#
# Unless required by applicable law or agreed to in writing, software
# distributed under the License is distributed on an "AS IS" BASIS,
# WITHOUT WARRANTIES OR CONDITIONS OF ANY KIND, either express or implied.
# See the License for the specific language governing permissions and
# limitations under the License.
import itertools
import json
from functools import partial
from typing import Any, Optional

import torch
from omegaconf import DictConfig, ListConfig
from pytorch_lightning.trainer.trainer import Trainer

from nemo.collections.common.metrics import MetricStringToTorchMetric
from nemo.collections.nlp.data.language_modeling.megatron.base_dataset_utils import (
    get_datasets_weights_and_num_samples,
)
from nemo.collections.nlp.data.language_modeling.megatron.blendable_dataset import BlendableDataset
from nemo.collections.nlp.data.language_modeling.megatron.gpt_sft_chat_dataset import GPTSFTChatDataset
from nemo.collections.nlp.data.language_modeling.megatron.gpt_sft_dataset import GPTSFTDataset
from nemo.collections.nlp.data.language_modeling.megatron.megatron_batch_samplers import (
    MegatronPretrainingBatchSampler,
)
from nemo.collections.nlp.models.language_modeling.megatron_gpt_model import MegatronGPTModel
from nemo.collections.nlp.modules.common.megatron.utils import get_iterator_k_split
from nemo.collections.nlp.modules.common.text_generation_utils import generate, get_computeprob_response
from nemo.collections.nlp.parts.mixins.nlp_adapter_mixins import NLPAdapterModelMixin
from nemo.collections.nlp.parts.utils_funcs import get_last_rank
from nemo.utils import AppState, logging

try:
    from apex.transformer.pipeline_parallel.utils import (
        _reconfigure_microbatch_calculator,
        get_current_global_batch_size,
        get_micro_batch_size,
        get_num_microbatches,
    )

    HAVE_APEX = True
except (ImportError, ModuleNotFoundError):
    HAVE_APEX = False

try:
    from megatron.core import parallel_state
    from megatron.core.pipeline_parallel.schedules import get_forward_backward_func

    HAVE_MEGATRON_CORE = True

except (ImportError, ModuleNotFoundError):

    HAVE_MEGATRON_CORE = False


__all__ = ['MegatronGPTSFTModel']


class MegatronGPTSFTModel(NLPAdapterModelMixin, MegatronGPTModel):
    """
    Megatron GPT Supervised Fine-Tuning
    """

    def __init__(self, cfg: DictConfig, trainer: Trainer):
        if not HAVE_APEX:
            raise ImportError(
                "Apex was not found. Please see the NeMo README for installation instructions: https://github.com/NVIDIA/NeMo#megatron-gpt."
            )
        super().__init__(cfg, trainer=trainer)
        self.sep_id = cfg.get('sep_id', 49704)
        if hasattr(self.cfg.data, "validation_ds"):
            self.val_metric, self.val_metric_name = self.setup_metric(self.cfg.data.validation_ds)
            self.val_metric = torch.nn.ModuleList(self.val_metric) if self.val_metric is not None else None
            # Used other keys from metadata to calulate metrics
            if hasattr(self.cfg.data.validation_ds, "metric"):
                self.val_metric_label_key = self.cfg.data.validation_ds.metric.get('label_key', 'labels')

        if hasattr(self.cfg.data, "test_ds"):
            self.test_metric, self.test_metric_name = self.setup_metric(self.cfg.data.test_ds)
            self.test_metric = torch.nn.ModuleList(self.test_metric) if self.test_metric is not None else None
            # Used other keys from metadata to calulate metrics
            if hasattr(self.cfg.data.test_ds, "metric"):
                self.test_metric_label_key = self.cfg.data.test_ds.metric.get('label_key', 'labels')

        if self.cfg.get('megatron_amp_O2', False):
            base_module = self.model.module
        else:
            base_module = self.model

        self._reset_activation_checkpointing_args()
        self._reset_sequence_parallelism_args()
        self.virtual_tokens = 0

    def setup_metric(self, data_cfg):
        metric_name = "exact_string_match"
        if not hasattr(data_cfg, "metric"):
            metric = MetricStringToTorchMetric["exact_string_match"]
        else:
            if not hasattr(data_cfg.metric, "name"):
                raise ValueError("Metric name is not provided in the metric config.")
            if data_cfg.metric.name == "loss":
                return None, "loss"
            if data_cfg.metric.name not in MetricStringToTorchMetric:
                raise KeyError(
                    f"{data_cfg.metric.name} is not supported. List of supported metrics: {MetricStringToTorchMetric.keys()}"
                )
            if data_cfg.metric.name in self._metrics_require_string2category_map:
                if data_cfg.metric.average is None:
                    raise ValueError(
                        f"{data_cfg.metric.name} requires specifying whether you want to compute a micro or macro average. Found None."
                    )
            if (
                data_cfg.metric.get('labels_are_strings', False)
                and data_cfg.metric.name in self._metrics_require_string2category_map
            ):
                if data_cfg.metric.num_classes is None:
                    raise ValueError(
                        "Number of classes is not provided in the metric section within the data config. "
                        f"Please provide the number of classes in the data config to use the {data_cfg.metric.name} metric."
                    )
                if data_cfg.metric.get('class_labels', None) is None or not isinstance(
                    data_cfg.metric.get('class_labels', None), ListConfig
                ):
                    raise ValueError(
                        "Class labels are not provided properly in the metric section witnin the data config. "
                        f"Please provide the class labels as a list of strings in the data config to use the {data_cfg.metric.name} metric."
                    )
                if len(data_cfg.metric.get('class_labels', None)) != data_cfg.metric.num_classes:
                    raise ValueError(
                        f"Number of class labels {len(data_cfg.metric.get('class_labels', None))} does not match `num_classes` : {data_cfg.metric.num_classes}"
                    )

            metric_name = data_cfg.metric.name
            metric = MetricStringToTorchMetric[metric_name]

            if isinstance(data_cfg.file_names, ListConfig):
                if 'rouge' not in data_cfg.metric.name:
                    metric = [
                        metric(average=data_cfg.metric.average, num_classes=data_cfg.metric.num_classes)
                        for _ in range(len(data_cfg.file_names))
                    ]
                else:
                    metric = [metric() for _ in range(len(data_cfg.file_names))]
            else:
                if 'rouge' not in data_cfg.metric.name:
                    metric = [metric(average=data_cfg.metric.average, num_classes=data_cfg.metric.num_classes)]
                else:
                    metric = [metric()]

        return metric, metric_name

    @property
    def _metrics_require_string2category_map(self):
        return set(["f1", "accuracy", "average_precision"])

    def setup(self, stage=None):
        # NOTE: super().__init__ will try and setup train/val/test datasets, but we sidestep this using a if self._train_ds is not None condition
        # We then set things up for real only once setup() of this class is called.
        resume_checkpoint_path = self.trainer.ckpt_path
        self.setup_complete = True
        if resume_checkpoint_path:
            init_consumed_samples = self._extract_consumed_samples_from_ckpt(resume_checkpoint_path)
        else:
            init_consumed_samples = 0
        self.init_consumed_samples = init_consumed_samples

        if stage == 'predict':
            return

        # If the user wants to manually override train and validation dataloaders before calling `.fit()`
        if self._train_dl is not None and self._validation_dl is not None:
            return
        self.build_train_valid_test_datasets(stage=stage)
        if hasattr(self, '_train_ds'):
            self.setup_training_dataloader()
        if hasattr(self, '_validation_ds'):
            self._validation_dl = self.setup_eval_dataloader(self._validation_ds, self.cfg.data.validation_ds)
        if hasattr(self.cfg.data, 'test_ds') and self.cfg.data.test_ds.get('file_names', None) is not None:
            self._test_dl = self.setup_eval_dataloader(self._test_ds, self.cfg.data.test_ds)

        # Raise error if using multiple dataloaders
        if type(self._validation_dl) == list and len(self._validation_dl) > 1:
            raise NotImplementedError('Lightning 2.0 does not support multiple dataloaders with dataloader_iter')

        if type(self._test_dl) == list and len(self._test_dl) > 1:
            raise NotImplementedError('Lightning 2.0 does not support multiple dataloaders with dataloader_iter')

        # when using pipeline model parallel the final stage need to initialize word embeddings
        if not self.cfg.get('mcore_gpt', False):
            if parallel_state.get_pipeline_model_parallel_world_size() > 1:
                if isinstance(self.model, list):
                    for i, module in enumerate(self.model):
                        parallel_state.set_virtual_pipeline_model_parallel_rank(i)
                        module.sync_initial_word_embeddings()
                    parallel_state.set_virtual_pipeline_model_parallel_rank(0)
                else:
                    self.model.sync_initial_word_embeddings()

        if self.cfg.get('transformer_engine', False):
            self.setup_transformer_engine_tp_groups()
        self.setup_complete = True

    def _build_dataset(self, data_cfg, is_train=True):
        datasets = []
        # Determine if we are using a single dataset or a list of datasets.
        is_list_config = isinstance(data_cfg.file_names, ListConfig)
        if not is_list_config:
            raise ValueError(f"SFT train/validation datasets must be provided as a list of individual JSONL files.")

        if is_train:
            # Construct the data prefix list for `get_datasets_weights_and_num_samples()`
            # that is of the format [weight1,file_name1,weight2,file_name2,...]
            if data_cfg.concat_sampling_probabilities is None or not isinstance(
                data_cfg.concat_sampling_probabilities, ListConfig
            ):
                raise ValueError(
                    (
                        f"concat_sampling_probabilities must be a ListConfig with the same number of files in file_names."
                        f"Found: {data_cfg.concat_sampling_probabilities}"
                    )
                )

            if len(data_cfg.get('concat_sampling_probabilities', None)) != len(data_cfg.file_names):
                raise ValueError(
                    (
                        f"concat_sampling_probabilities must be of the same size as file_names.",
                        f"Provided size {len(data_cfg.concat_sampling_probabilities)}, number of datasets {len(data_cfg.file_names)}",
                    )
                )

            data_prefix = []
            for weight, prefix in zip(data_cfg.concat_sampling_probabilities, data_cfg.file_names):
                data_prefix.append(weight)
                data_prefix.append(prefix)

            if self.trainer.max_steps is None or self.trainer.max_steps <= 0:
                raise ValueError(
                    f'Trainer max_steps must be set to a positive integer. Found {self.trainer.max_steps}'
                )
            num_train_samples = [self.trainer.max_steps * data_cfg.global_batch_size]
            _, _, num_train_samples_per_dataset = get_datasets_weights_and_num_samples(data_prefix, num_train_samples)
            num_train_samples_after_blend = sum([x[0] for x in num_train_samples_per_dataset])
        else:
            num_train_samples_per_dataset = [[None]] * len(data_cfg.file_names)

        # Check dataset max_seq_legnth and max_position_embeddings size
        if (
            self.cfg.get('position_embedding_type', None) in [None, 'learned_absolute']
            and data_cfg.max_seq_length > self.cfg.max_position_embeddings
        ):
            logging.warning(
                f"Set dataset max_seq_length to max_position_embeddings {self.cfg.max_position_embeddings} if using learned_absolute position embedding"
            )
            data_cfg.max_seq_length = self.cfg.max_position_embeddings

        for file_path, num_samples in zip(data_cfg.file_names, num_train_samples_per_dataset):
            if self.cfg.data.get("chat", False):
                dataset_cls = GPTSFTChatDataset
            else:
                dataset_cls = GPTSFTDataset
            dataset = dataset_cls(
                file_path=file_path,
                tokenizer=self.tokenizer,
                max_seq_length=data_cfg.max_seq_length,
                min_seq_length=data_cfg.min_seq_length,
                add_bos=data_cfg.get('add_bos', False),
                add_eos=data_cfg.get('add_eos', True),
                add_sep=data_cfg.get('add_sep', False),
                sep_id=self.sep_id,
                max_num_samples=num_samples[0],
                seed=data_cfg.get('seed', 1234),
                label_key=data_cfg.get('label_key', 'answer'),
                answer_only_loss=self.cfg.get('answer_only_loss', True),
                truncation_field=data_cfg.get('truncation_field', 'text'),
                pad_to_max_length=data_cfg.get('pad_to_max_length', False),
                index_mapping_dir=data_cfg.get('index_mapping_dir', None),
                prompt_template=data_cfg.get('prompt_template', None),
                virtual_tokens=self.virtual_tokens,
                tokens_to_generate=data_cfg.get(
                    'tokens_to_generate', 0
                ),  # used at inference time to allocate tensor positions for tokens that will be generated by inf procedure.
                memmap_workers=data_cfg.get(
                    'memmap_workers', None
                ),  # used to set num. of workers to create the memmap index files
                hf_dataset=data_cfg.get(
                    'hf_dataset', False
                ),  # Whether to load the json file with the HuggingFace dataset. otherwise, will load the jsonl file with the JSONLMemMapDataset.
                truncation_method=data_cfg.get(
                    'truncation_method', 'right'
                ),  # used to choose truncation method. Options: ['random', 'left', 'right']
                special_tokens=self.cfg.data.get(
                    'chat_prompt_tokens', None
                ),  # special tokens for the chat prompts, a dictionary of {token_type: token}. Default: {'system_turn_start': '<extra_id_0>', 'turn_start': '<extra_id_1>', 'label_start': '<extra_id_2>', 'end_of_turn': '\n', "end_of_name": "\n"}
            )
            datasets.append(dataset)
        if is_train:
            dataset = BlendableDataset(
                datasets=datasets, weights=data_cfg.concat_sampling_probabilities, size=num_train_samples_after_blend
            )
            return dataset
        else:
            return datasets

    def _determine_log_key(self, data_config, dataloader_idx, metric_name, mode):
        # Function that determines whether to log based on the user provided name of the dataset or the dataloader index.
        base_key = f"{mode}_{metric_name}_" if metric_name is not None else f"{mode}_"
        # If the user provided names for each validation/test dataset, use those.
        if hasattr(data_config, "names") and data_config.names is not None:
            # With only a single validation/test dataset, the name is not a list.
            if not isinstance(data_config.names, ListConfig):
                name = data_config.names
            else:
                name = data_config.names[dataloader_idx]
            return base_key + name
        else:
            return base_key + f"dataloader{dataloader_idx}"

    def fwd_bwd_step(self, dataloader_iter, batch_idx, forward_only):
        batch = next(dataloader_iter)
        # Pass only torch.Tensor to prevent errors when process get_iterator_k_split()
        batch = {k: v for k, v in batch.items() if isinstance(v, torch.Tensor)}
        _, seq_length = batch['tokens'].shape
        data_iter = get_iterator_k_split(batch, get_num_microbatches())

        # handle asynchronous grad reduction
        no_sync_func = None
        grad_sync_func = None
        param_sync_func = None
        if not forward_only and self.with_distributed_adam:
<<<<<<< HEAD
            no_sync_func = partial(self._optimizer.no_sync, greedy_grad_copy=self.megatron_amp_O2,)
=======
            no_sync_func = partial(self._optimizer.no_sync, greedy_grad_copy=self.megatron_amp_o2,)
>>>>>>> 0e983db7
            grad_sync_func = self.reduce_overlap_gradients
            param_sync_func = self.sync_overlap_parameters

        self.model.config.no_sync_func = no_sync_func
        self.model.config.grad_sync_func = grad_sync_func
        self.model.config.param_sync_func = param_sync_func

        fwd_bwd_function = get_forward_backward_func()

        losses_reduced_per_micro_batch = fwd_bwd_function(
            forward_step_func=self.get_forward_output_and_loss_func(),
            data_iterator=data_iter,
            model=[self.model],
            num_microbatches=get_num_microbatches(),
            forward_only=forward_only,
            seq_length=seq_length,
            micro_batch_size=get_micro_batch_size(),
        )

        # only the last stages of the pipeline return losses
        if losses_reduced_per_micro_batch:
            if (not forward_only) or self.cfg.data.get('validation_drop_last', True):
                # average loss across micro batches
                loss_tensors_list = [loss_reduced['avg'] for loss_reduced in losses_reduced_per_micro_batch]
                loss_tensor = torch.concat(loss_tensors_list)
                loss_mean = loss_tensor.mean()
            else:
                # Get the total loss since micro batches sizes are not uniform
                loss_sum_tensors_list = [
                    loss_sum['loss_sum_and_ub_size']
                    for loss_sum in losses_reduced_per_micro_batch
                    if loss_sum['loss_sum_and_ub_size'][1] > 0
                ]
                loss_sum = (
                    torch.vstack(loss_sum_tensors_list).sum(axis=0)
                    if len(loss_sum_tensors_list) > 0
                    else torch.tensor([0.0, 0.0]).cuda()
                )
                return loss_sum
        else:
            # we're not on the last pipeline stage so no losses
            if forward_only:
                loss_mean = []
            else:
                loss_mean = torch.tensor(0.0).cuda()

        return loss_mean

    def validation_step(self, dataloader_iter, batch_idx, dataloader_idx=0):
        return self.inference_step(dataloader_iter, batch_idx, 'validation', dataloader_idx)

    def test_step(self, dataloader_iter, batch_idx, dataloader_idx=0):
        # Add try except since dataloader_iter in PTL 2.0 doesnt catch the end of iterables
        return self.inference_step(dataloader_iter, batch_idx, 'test', dataloader_idx)

    def inference_step(self, dataloader_iter, batch_idx, mode, dataloader_idx=0):
        # Check if iterator is exhausted
        dataloader_iter, done = self._val_iterator_done(dataloader_iter)
        if done:
            return
        batch = next(dataloader_iter)
        data_cfg = self.cfg.data.validation_ds if mode == 'validation' else self.cfg.data.test_ds
        self._reconfigure_and_process_inference_batch(batch, data_cfg)
        # Meta data from dataset
        metadata = batch.get('metadata', [{}] * len(batch['tokens']))
        loss = super().validation_step(itertools.chain([batch]), batch_idx)

<<<<<<< HEAD
        # We need _inference_config to get generation params
        # add_BOS and tokens_to_generate are set in dataset
        if self.get_inference_config() is None:
            self.set_inference_config(inference_config={})
        self._inference_config['add_BOS'] = data_cfg.add_bos
        self._inference_config['tokens_to_generate'] = data_cfg.get('tokens_to_generate')

        output = self.predict_step(batch, batch_idx, dataloader_idx)

        inputs_text = [self.tokenizer.ids_to_text(c.tolist()) for c in batch['contexts']]
        labels_text = [self.tokenizer.ids_to_text(a.tolist()) for a in batch['answers']]
        preds_text = [
            self.tokenizer.ids_to_text(t[l.item() :][: data_cfg.get('tokens_to_generate')])
            for t, l in zip(output['token_ids'], batch['context_lengths'])
        ]
        outputs = {
            'loss': loss,
            'preds': preds_text,  # [str]
            'labels': labels_text,  # [str]
            'inputs': inputs_text,  # [str]
            'metadata': metadata,  # [dict]
        }

        if mode == 'validation':
            if type(self.trainer.val_dataloaders) == list and len(self.trainer.val_dataloaders) > 1:
                # super().validation_step appends just loss to self.validation_step_outputs, replace the last appended loss with the outputs dict
                self.validation_step_outputs[dataloader_idx][-1] = outputs
            else:
                # super().validation_step appends just loss to self.validation_step_outputs, replace the last appended loss with the outputs dict
                self.validation_step_outputs[-1] = outputs
        else:
            if type(self.trainer.test_dataloaders) == list and len(self.trainer.test_dataloaders) > 1:
                self.test_step_outputs[dataloader_idx][-1] = outputs
            else:
                self.test_step_outputs[-1] = outputs
        return outputs
=======
        if data_cfg.get("write_predictions_to_file", False) or data_cfg.metric.name != 'loss':
            # We need _inference_config to get generation params
            # add_BOS and tokens_to_generate are set in dataset
            if self.get_inference_config() is None:
                self.set_inference_config(inference_config={})
            self._inference_config['add_BOS'] = data_cfg.add_bos
            self._inference_config['tokens_to_generate'] = data_cfg.get('tokens_to_generate')

            output = self.predict_step(batch, batch_idx, dataloader_idx)
            inputs_text = [self.tokenizer.ids_to_text(c.tolist()) for c in batch['contexts']]
            labels_text = [self.tokenizer.ids_to_text(a.tolist()) for a in batch['answers']]
            preds_text = [
                self.tokenizer.ids_to_text(t[l.item() :][: data_cfg.get('tokens_to_generate')])
                for t, l in zip(output['token_ids'], batch['context_lengths'])
            ]
        else:
            inputs_text, labels_text, preds_text = [], [], []

        outputs = {
            'loss': loss,
            'preds': preds_text,  # [str]
            'labels': labels_text,  # [str]
            'inputs': inputs_text,  # [str]
            'metadata': metadata,  # [dict]
        }
>>>>>>> 0e983db7

        if mode == 'validation':
            if type(self.trainer.val_dataloaders) == list and len(self.trainer.val_dataloaders) > 1:
                # super().validation_step appends just loss to self.validation_step_outputs, replace the last appended loss with the outputs dict
                self.validation_step_outputs[dataloader_idx][-1] = outputs
            else:
                # super().validation_step appends just loss to self.validation_step_outputs, replace the last appended loss with the outputs dict
                self.validation_step_outputs[-1] = outputs
        else:
            if type(self.trainer.test_dataloaders) == list and len(self.trainer.test_dataloaders) > 1:
                self.test_step_outputs[dataloader_idx][-1] = outputs
            else:
                self.test_step_outputs[-1] = outputs
        return outputs

    def inference_epoch_end(self, outputs, mode, data_cfg):
        # Parent class will handle logging of the loss.
        if not outputs:
            return

        if isinstance(outputs[0], dict):
            outputs = [outputs]

        averaged_loss = []
        averaged_metric = []
        # Log metrics for each provided validation/test dataset.
        for dataloader_idx, output in enumerate(outputs):
            # Expand on_validation_epoch_end from parent class MegatronGPTModel as on_validation_epoch_end doesnt take outputs arg
            # loss = super().on_validation_epoch_end([x['loss'] for x in output])
            loss_vals = [x['loss'] for x in output]
            if parallel_state.is_pipeline_last_stage():
                # only the last pipeline parallel stages return loss with their batch size
                if self.cfg.data.get('validation_drop_last', True):
                    loss = torch.stack(loss_vals).mean()
                else:
                    # Compute the avg loss by total_loss across all samples / total number of samples
                    total_loss_and_total_samples = torch.vstack(loss_vals).sum(axis=0)
                    avg_loss = total_loss_and_total_samples[0] / total_loss_and_total_samples[1]
                    loss = avg_loss.type(torch.float32).cuda()
            else:
                loss = torch.tensor(0.0, dtype=torch.float32).cuda()

            # we can only log on one rank if it is rank zero so we broadcast from last rank
            torch.distributed.broadcast(loss, get_last_rank())

            self.log('val_loss', loss, prog_bar=True, rank_zero_only=True, batch_size=1)

            # Determine the key used to log the loss based on the user provided name of the dataset or the dataloader index.
            loss_log_key = self._determine_log_key(data_cfg, dataloader_idx, "loss", mode)
            self.log(loss_log_key, loss, batch_size=1)
            averaged_loss.append(loss)

            # Gather the outputs object from all data parallel ranks since we are using the DistributedSampler which splits data across DDP ranks.
            gathered_outputs = [None for _ in range(parallel_state.get_data_parallel_world_size())]
            torch.distributed.all_gather_object(
                gathered_outputs,
                [
                    {'preds': x['preds'], 'labels': x['labels'], 'inputs': x['inputs'], 'metadata': x['metadata']}
                    for x in output
                ],
                group=parallel_state.get_data_parallel_group(),
            )

            # Remove duplicate examples due to distributed sampler.
            deduplicated_outputs = {
                'preds': [],
                'labels': [],
                'inputs': [],
                'metadata': [],
            }
            total_size = 0
            for rank in range(0, parallel_state.get_data_parallel_world_size()):
                for batch in gathered_outputs[rank]:
                    for pred, label, input, metadata in zip(
                        batch['preds'], batch['labels'], batch['inputs'], batch['metadata']
                    ):
                        total_size += 1
                        if not metadata.get("__AUTOGENERATED__", False):
                            deduplicated_outputs['preds'].append(pred)
                            deduplicated_outputs['labels'].append(label)
                            deduplicated_outputs['inputs'].append(input)
                            deduplicated_outputs['metadata'].append(metadata)
                        else:
                            logging.info(
                                f"skipping autogenerated example example {input} prediction {pred} label {label}"
                            )

            # Compute metric score
            metric_name = self.val_metric_name if mode == 'validation' else self.test_metric_name
            metric_label_key = self.val_metric_label_key if mode == 'validation' else self.test_metric_label_key
            if metric_name != 'loss':
                metric_log_key = self._determine_log_key(data_cfg, dataloader_idx, metric_name, mode)
                metric_fn = (
                    self.val_metric[dataloader_idx] if mode == 'validation' else self.test_metric[dataloader_idx]
                )
                if metric_label_key in deduplicated_outputs['metadata'][0]:
                    labels = [m[metric_label_key] for m in deduplicated_outputs['metadata']]
                else:
                    labels = deduplicated_outputs['labels']

                for pred, label in zip(deduplicated_outputs['preds'], labels):
                    _ = metric_fn(pred, label)
<<<<<<< HEAD

                metric_result = metric_fn.compute()

                if metric_name == 'rouge':
                    for k, v in metric_result.items():
                        if 'fmeasure' in k:
                            self.log(metric_log_key + f'_{k}', v.item(), sync_dist=True)
                            logging.info(f"{mode} {metric_name} {k}: {v.item()}")
                    metric_result = metric_result['rouge1_fmeasure']
                else:
                    self.log(metric_log_key, metric_result.item(), sync_dist=True)
                    logging.info(f"{mode} {metric_name}: {metric_result.item()}")

                metric_fn.reset()
                averaged_metric.append(metric_result)

=======

                metric_result = metric_fn.compute()

                if metric_name == 'rouge':
                    for k, v in metric_result.items():
                        if 'fmeasure' in k:
                            self.log(metric_log_key + f'_{k}', v.item(), sync_dist=True)
                            logging.info(f"{mode} {metric_name} {k}: {v.item()}")
                    metric_result = metric_result['rouge1_fmeasure']
                else:
                    self.log(metric_log_key, metric_result.item(), sync_dist=True)
                    logging.info(f"{mode} {metric_name}: {metric_result.item()}")

                metric_fn.reset()
                averaged_metric.append(metric_result)

>>>>>>> 0e983db7
            # Write predictions to file
            if self.global_rank == 0 and data_cfg.get("write_predictions_to_file", False):
                logging.info(
                    f"Total deduplicated inference data size: {total_size} to {len(deduplicated_outputs['inputs'])}"
                )

                # Check if the user provided a prefix path to the file(s) they want to write.
                if not hasattr(data_cfg, "output_file_path_prefix") or data_cfg.output_file_path_prefix is None:
                    raise ValueError(
                        f"Cannot write predictions to file when output_file_path_prefix is not set or present in the yaml config file."
                    )
                filename_log_key = self._determine_log_key(data_cfg, dataloader_idx, None, mode)
                self.write_predictions_to_file(
                    deduplicated_outputs, f"{data_cfg.output_file_path_prefix}_{filename_log_key}"
                )

            torch.distributed.barrier(group=parallel_state.get_data_parallel_group())
            outputs[dataloader_idx].clear()  # free memory

        # Logging of the averaged metrics:
        averaged_loss = sum(averaged_loss) / len(averaged_loss)
        averaged_metric = sum(averaged_metric) / len(averaged_metric) if len(averaged_metric) >= 1 else None

        # Handle case where metrics can be nan or inf. This can break checkpoint save/load.
        if averaged_metric is not None and (torch.isinf(averaged_metric) or torch.isnan(averaged_metric)):
            app_state = AppState()
            monitor_mode = app_state.checkpoint_callback_params.mode
            assert monitor_mode in ['min', 'max']
            averaged_metric = 0.0 if monitor_mode == 'max' else 1e5

        if mode == 'validation':
            self.log("validation_loss", averaged_loss, batch_size=1)
            if averaged_metric is not None:
                self.log(f"validation_{self.val_metric_name}", averaged_metric)
        elif mode == 'test':
            self.log("test_loss", averaged_loss, batch_size=1)
            if averaged_metric is not None:
                self.log(f"test_{self.test_metric_name}", averaged_metric)

        # Merge the functionality of previous on_inference_epoch_end() within inference_epoch_end() func here
        app_state = AppState()
        self._restore_activation_checkpointing_args()
<<<<<<< HEAD
=======
        self._restore_sequence_parallelism_args()
>>>>>>> 0e983db7
        if hasattr(self, "_train_ds"):
            _reconfigure_microbatch_calculator(
                rank=app_state.global_rank,
                rampup_batch_size=None,
                global_batch_size=self.cfg.data.train_ds.global_batch_size,
                micro_batch_size=self.cfg.data.train_ds.micro_batch_size,
                data_parallel_size=parallel_state.get_data_parallel_world_size(),
            )
        # When running `trainer.validate()`, the training dataset is not available.
        else:
            logging.warning('No training data found, reconfiguring microbatches based on validation batch sizes.')
            _reconfigure_microbatch_calculator(
                rank=app_state.global_rank,
                rampup_batch_size=None,
                global_batch_size=data_cfg.global_batch_size,
                micro_batch_size=data_cfg.micro_batch_size,
                data_parallel_size=parallel_state.get_data_parallel_world_size(),
            )

        return averaged_loss, averaged_metric

    def predict_step(self, batch: Any, batch_idx: int, dataloader_idx: Optional[int] = None) -> Any:
        inference_config = self.get_inference_config()
        # need to overwrite some configuration, make it immutable
        inference_config = inference_config.copy()
        global_batch_size_per_gpu = batch['tokens'].size(0)
        num_micro_batches_before_decode = get_num_microbatches()

        compute_logprob = inference_config.get('compute_logprob', False)
        if compute_logprob:
            inference_config['inputs'] = batch
            inference_config['tokens_to_generate'] = 1
            inference_config['all_probs'] = True
            inference_config["add_BOS"] = False
            inference_config['greedy'] = True
            response = generate(self, **inference_config)
            response = get_computeprob_response(self.tokenizer, response, batch)
        else:
            # for megatron_gpt_eval.py
            if isinstance(batch, list):
                inference_config['inputs'] = batch
            else:
                # peft_eval.py
                inference_config['inputs'] = (batch['contexts'].cuda(), batch['context_lengths'].cuda())
            response = generate(self, **inference_config)

        app_state = AppState()
        _reconfigure_microbatch_calculator(
            rank=app_state.global_rank,
            rampup_batch_size=None,
            global_batch_size=global_batch_size_per_gpu * parallel_state.get_data_parallel_world_size(),
            micro_batch_size=global_batch_size_per_gpu // num_micro_batches_before_decode,
            data_parallel_size=parallel_state.get_data_parallel_world_size(),
        )

        return response

    def write_predictions_to_file(self, outputs, output_file_path_prefix):
        output_file_path = output_file_path_prefix + "_inputs_preds_labels.jsonl"
        with open(output_file_path, "w") as f_json:
            assert (
                len(outputs['inputs']) == len(outputs['preds']) == len(outputs['labels']) == len(outputs['metadata'])
            )
            for i, p, l, m in zip(outputs['inputs'], outputs['preds'], outputs['labels'], outputs['metadata']):
                json_string = {'input': i, 'pred': p, 'label': l}
                for k, v in m.items():
                    if k not in json_string:
                        json_string[k] = v
                f_json.write(json.dumps(json_string) + '\n')

        logging.info(f'Predictions saved to {output_file_path}')

    def cast_for_metric(self, pred, label, metric_name, class_labels=None, labels_are_strings=False):
        if metric_name == 'exact_string_match' or 'rouge' in metric_name:
            return pred, label
        pred = pred.replace(' ', '')
        label = label.replace(' ', '')

        # Correlation metrics require casting to float.
        if metric_name in ['pearson_corr_coef', 'spearman_corr_coef']:
            # Text-to-text model predictions may not always be valid floating point numbers.
            try:
                pred = float(pred)
            except ValueError:
                pred = 0.0

            try:
                label = float(label)
            except ValueError:
                raise ValueError(f'Could not convert {label} to float.')

            pred = torch.FloatTensor([pred]).to(self.device)
            label = torch.FloatTensor([label]).to(self.device)

        # Other metrics require casting to integers.
        elif metric_name in self._metrics_require_string2category_map and not labels_are_strings:
            # Text-to-text model predictions may not always be valid integers.
            try:
                pred = int(pred)
            except ValueError:
                pred = 0

            try:
                label = int(label)
            except ValueError:
                raise ValueError(f'Could not convert {label} to int.')

            pred = torch.LongTensor([pred]).to(self.device)
            label = torch.LongTensor([label]).to(self.device)

        # If labels are strings, we need to convert them to indices for some metrics.
        elif metric_name in self._metrics_require_string2category_map and labels_are_strings:
            # Cast string labels to integers before computing the metric.
            if pred not in class_labels:
                pred = 0  # If the prediction is not in the class labels, use the first class label.
            else:
                pred = class_labels.index(pred)
            if label not in class_labels:
                raise ValueError(f"Ground truth labe; {label} is not in the class labels list : {class_labels}")
            label = class_labels.index(label)
            pred = torch.LongTensor([pred]).to(self.device)
            label = torch.LongTensor([label]).to(self.device)
        else:
            raise ValueError(f'Metric {metric_name} not supported.')

        return pred, label

    # Override the parent batch reconfiguring logic.
    def _reconfigure_and_process_inference_batch(self, batch, data_cfg):
        global_batch_size_per_gpu = batch['tokens'].size(0)
        # This should happen only on the last batch of the dataset.
        if (
            global_batch_size_per_gpu
            != get_current_global_batch_size() // parallel_state.get_data_parallel_world_size()
        ):
            # NOTE: This is reconfiguring to make sure there is no grad-acc for validation batches.
            if (
                global_batch_size_per_gpu
                != data_cfg.global_batch_size // parallel_state.get_data_parallel_world_size()
            ):
                app_state = AppState()
                _reconfigure_microbatch_calculator(
                    rank=app_state.global_rank,
                    rampup_batch_size=None,
                    global_batch_size=global_batch_size_per_gpu * parallel_state.get_data_parallel_world_size(),
                    micro_batch_size=global_batch_size_per_gpu,
                    data_parallel_size=parallel_state.get_data_parallel_world_size(),
                )
            # NOTE: need to explicitly handle resetting for multi-validation
            else:
                app_state = AppState()
                _reconfigure_microbatch_calculator(
                    rank=app_state.global_rank,
                    rampup_batch_size=None,
                    global_batch_size=data_cfg.global_batch_size,
                    micro_batch_size=data_cfg.micro_batch_size,
                    data_parallel_size=parallel_state.get_data_parallel_world_size(),
                )

    def build_train_valid_test_datasets(self, stage):
        if stage != 'test':
            logging.info('Building GPT SFT validation datasets.')
            # Wrap this in a list since the general finetuning parent class supports multi-validation.
            self._validation_ds = self._build_dataset(self.cfg.data.validation_ds, is_train=False)
            logging.info(f'Length of val dataset: {len(self._validation_ds[0])}')

        if stage != 'validate':
            if hasattr(self.cfg.data, 'test_ds') and self.cfg.data.test_ds.get('file_names', None) is not None:
                logging.info('Building GPT SFT test datasets.')
                # Wrap this in a list since the general finetuning parent class supports multi-validation.
                self._test_ds = self._build_dataset(self.cfg.data.test_ds, is_train=False)
                logging.info(f'Length of test dataset: {len(self._test_ds[0])}')

        if stage == 'validate' or stage == 'test':
            return
        logging.info('Building GPT SFT traing datasets.')
        self._train_ds = self._build_dataset(self.cfg.data.train_ds)
        logging.info(f'Length of train dataset: {len(self._train_ds)}')

    def build_data_loader(self, dataset, data_cfg, consumed_samples=0):
        """Buld dataloader given an input dataset."""

        logging.info(f'Building dataloader with consumed samples: {consumed_samples}')
        if isinstance(dataset, BlendableDataset):
            collate_fn = dataset.datasets[0].collate_fn
        else:
            collate_fn = dataset.collate_fn

        batch_sampler = MegatronPretrainingBatchSampler(
            total_samples=len(dataset),
            consumed_samples=consumed_samples,
            micro_batch_size=data_cfg.micro_batch_size,
            global_batch_size=data_cfg.global_batch_size,
            data_parallel_rank=parallel_state.get_data_parallel_rank(),
            data_parallel_size=parallel_state.get_data_parallel_world_size(),
            drop_last=data_cfg.drop_last,
            pad_samples_to_global_batch_size=not data_cfg.drop_last,
        )
        return torch.utils.data.DataLoader(
            dataset,
            batch_sampler=batch_sampler,
            collate_fn=collate_fn,
            num_workers=data_cfg.num_workers,
            pin_memory=data_cfg.pin_memory,
        )

    def setup_training_dataloader(self):
        if hasattr(self, '_train_ds'):
            consumed_samples = self.compute_consumed_samples(0)
            self._train_dl = self.build_data_loader(
                dataset=self._train_ds, data_cfg=self.cfg.data.train_ds, consumed_samples=consumed_samples,
            )

    def setup_eval_dataloader(self, datasets, data_cfg):
        dataloaders = []
        for dataset in datasets:
            eval_dl = self.build_data_loader(dataset=dataset, data_cfg=data_cfg, consumed_samples=0,)
            dataloaders.append(eval_dl)
        return dataloaders

    def on_validation_epoch_start(self):
        self._reset_activation_checkpointing_args()
        self._reset_sequence_parallelism_args()
        app_state = AppState()
        _reconfigure_microbatch_calculator(
            rank=app_state.global_rank,
            rampup_batch_size=None,
            global_batch_size=self.cfg.data.validation_ds.global_batch_size,
            micro_batch_size=self.cfg.data.validation_ds.micro_batch_size,
            data_parallel_size=parallel_state.get_data_parallel_world_size(),
        )
        return super().on_validation_epoch_start()

    def on_test_epoch_start(self):
        self._reset_activation_checkpointing_args()
        self._reset_sequence_parallelism_args()
        app_state = AppState()
        _reconfigure_microbatch_calculator(
            rank=app_state.global_rank,
            rampup_batch_size=None,
            global_batch_size=self.cfg.data.test_ds.global_batch_size,
            micro_batch_size=self.cfg.data.test_ds.micro_batch_size,
            data_parallel_size=parallel_state.get_data_parallel_world_size(),
        )
        return super().on_test_epoch_start()

    def on_predict_epoch_start(self):
        return self.on_test_epoch_start()

    def on_test_epoch_end(self):
        _ = self.inference_epoch_end(self.test_step_outputs, 'test', self.cfg.data.test_ds)
        # Commenting as on_test_epoch_end was a no-op in PTL 1.9
        # return super().on_test_epoch_end()

    def on_validation_epoch_end(self):
        _ = self.inference_epoch_end(self.validation_step_outputs, 'validation', self.cfg.data.validation_ds)
        # Commenting as on_validation_epoch_end was a no-op in PTL 1.9
        # return super().on_validation_epoch_end()

    def on_train_epoch_start(self) -> None:
        # Same logic as validation epoch end, but this may be need if there is no validation sanity check to trigger on_validation_epoch_end()
        self.on_validation_epoch_end()
        return super().on_train_epoch_start()<|MERGE_RESOLUTION|>--- conflicted
+++ resolved
@@ -334,11 +334,7 @@
         grad_sync_func = None
         param_sync_func = None
         if not forward_only and self.with_distributed_adam:
-<<<<<<< HEAD
             no_sync_func = partial(self._optimizer.no_sync, greedy_grad_copy=self.megatron_amp_O2,)
-=======
-            no_sync_func = partial(self._optimizer.no_sync, greedy_grad_copy=self.megatron_amp_o2,)
->>>>>>> 0e983db7
             grad_sync_func = self.reduce_overlap_gradients
             param_sync_func = self.sync_overlap_parameters
 
@@ -406,22 +402,24 @@
         metadata = batch.get('metadata', [{}] * len(batch['tokens']))
         loss = super().validation_step(itertools.chain([batch]), batch_idx)
 
-<<<<<<< HEAD
-        # We need _inference_config to get generation params
-        # add_BOS and tokens_to_generate are set in dataset
-        if self.get_inference_config() is None:
-            self.set_inference_config(inference_config={})
-        self._inference_config['add_BOS'] = data_cfg.add_bos
-        self._inference_config['tokens_to_generate'] = data_cfg.get('tokens_to_generate')
-
-        output = self.predict_step(batch, batch_idx, dataloader_idx)
-
-        inputs_text = [self.tokenizer.ids_to_text(c.tolist()) for c in batch['contexts']]
-        labels_text = [self.tokenizer.ids_to_text(a.tolist()) for a in batch['answers']]
-        preds_text = [
-            self.tokenizer.ids_to_text(t[l.item() :][: data_cfg.get('tokens_to_generate')])
-            for t, l in zip(output['token_ids'], batch['context_lengths'])
-        ]
+        if data_cfg.get("write_predictions_to_file", False) or data_cfg.metric.name != 'loss':
+            # We need _inference_config to get generation params
+            # add_BOS and tokens_to_generate are set in dataset
+            if self.get_inference_config() is None:
+                self.set_inference_config(inference_config={})
+            self._inference_config['add_BOS'] = data_cfg.add_bos
+            self._inference_config['tokens_to_generate'] = data_cfg.get('tokens_to_generate')
+
+            output = self.predict_step(batch, batch_idx, dataloader_idx)
+            inputs_text = [self.tokenizer.ids_to_text(c.tolist()) for c in batch['contexts']]
+            labels_text = [self.tokenizer.ids_to_text(a.tolist()) for a in batch['answers']]
+            preds_text = [
+                self.tokenizer.ids_to_text(t[l.item() :][: data_cfg.get('tokens_to_generate')])
+                for t, l in zip(output['token_ids'], batch['context_lengths'])
+            ]
+        else:
+            inputs_text, labels_text, preds_text = [], [], []
+
         outputs = {
             'loss': loss,
             'preds': preds_text,  # [str]
@@ -429,47 +427,6 @@
             'inputs': inputs_text,  # [str]
             'metadata': metadata,  # [dict]
         }
-
-        if mode == 'validation':
-            if type(self.trainer.val_dataloaders) == list and len(self.trainer.val_dataloaders) > 1:
-                # super().validation_step appends just loss to self.validation_step_outputs, replace the last appended loss with the outputs dict
-                self.validation_step_outputs[dataloader_idx][-1] = outputs
-            else:
-                # super().validation_step appends just loss to self.validation_step_outputs, replace the last appended loss with the outputs dict
-                self.validation_step_outputs[-1] = outputs
-        else:
-            if type(self.trainer.test_dataloaders) == list and len(self.trainer.test_dataloaders) > 1:
-                self.test_step_outputs[dataloader_idx][-1] = outputs
-            else:
-                self.test_step_outputs[-1] = outputs
-        return outputs
-=======
-        if data_cfg.get("write_predictions_to_file", False) or data_cfg.metric.name != 'loss':
-            # We need _inference_config to get generation params
-            # add_BOS and tokens_to_generate are set in dataset
-            if self.get_inference_config() is None:
-                self.set_inference_config(inference_config={})
-            self._inference_config['add_BOS'] = data_cfg.add_bos
-            self._inference_config['tokens_to_generate'] = data_cfg.get('tokens_to_generate')
-
-            output = self.predict_step(batch, batch_idx, dataloader_idx)
-            inputs_text = [self.tokenizer.ids_to_text(c.tolist()) for c in batch['contexts']]
-            labels_text = [self.tokenizer.ids_to_text(a.tolist()) for a in batch['answers']]
-            preds_text = [
-                self.tokenizer.ids_to_text(t[l.item() :][: data_cfg.get('tokens_to_generate')])
-                for t, l in zip(output['token_ids'], batch['context_lengths'])
-            ]
-        else:
-            inputs_text, labels_text, preds_text = [], [], []
-
-        outputs = {
-            'loss': loss,
-            'preds': preds_text,  # [str]
-            'labels': labels_text,  # [str]
-            'inputs': inputs_text,  # [str]
-            'metadata': metadata,  # [dict]
-        }
->>>>>>> 0e983db7
 
         if mode == 'validation':
             if type(self.trainer.val_dataloaders) == list and len(self.trainer.val_dataloaders) > 1:
@@ -572,7 +529,6 @@
 
                 for pred, label in zip(deduplicated_outputs['preds'], labels):
                     _ = metric_fn(pred, label)
-<<<<<<< HEAD
 
                 metric_result = metric_fn.compute()
 
@@ -589,24 +545,6 @@
                 metric_fn.reset()
                 averaged_metric.append(metric_result)
 
-=======
-
-                metric_result = metric_fn.compute()
-
-                if metric_name == 'rouge':
-                    for k, v in metric_result.items():
-                        if 'fmeasure' in k:
-                            self.log(metric_log_key + f'_{k}', v.item(), sync_dist=True)
-                            logging.info(f"{mode} {metric_name} {k}: {v.item()}")
-                    metric_result = metric_result['rouge1_fmeasure']
-                else:
-                    self.log(metric_log_key, metric_result.item(), sync_dist=True)
-                    logging.info(f"{mode} {metric_name}: {metric_result.item()}")
-
-                metric_fn.reset()
-                averaged_metric.append(metric_result)
-
->>>>>>> 0e983db7
             # Write predictions to file
             if self.global_rank == 0 and data_cfg.get("write_predictions_to_file", False):
                 logging.info(
@@ -649,10 +587,7 @@
         # Merge the functionality of previous on_inference_epoch_end() within inference_epoch_end() func here
         app_state = AppState()
         self._restore_activation_checkpointing_args()
-<<<<<<< HEAD
-=======
         self._restore_sequence_parallelism_args()
->>>>>>> 0e983db7
         if hasattr(self, "_train_ds"):
             _reconfigure_microbatch_calculator(
                 rank=app_state.global_rank,
