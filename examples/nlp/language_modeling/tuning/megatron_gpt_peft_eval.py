--- conflicted
+++ resolved
@@ -108,11 +108,7 @@
             restore_path=cfg.model.peft.restore_from_path, trainer=trainer, return_config=True,
         )
     else:
-<<<<<<< HEAD
-        peft_model_cfg = MegatronGPTPEFTModel.restore_from(
-=======
         peft_model_cfg = MegatronGPTSFTModel.restore_from(
->>>>>>> 468864d2
             restore_path=cfg.model.restore_from_path, trainer=trainer, return_config=True,
         )
 
@@ -137,11 +133,7 @@
     else:
         save_restore_connector = NLPSaveRestoreConnector()
 
-<<<<<<< HEAD
-    if os.path.isdir(peft_model_cfg.restore_from_path):
-=======
     if os.path.isdir(cfg.model.restore_from_path):
->>>>>>> 468864d2
         save_restore_connector.model_extracted_dir = cfg.model.restore_from_path
     model = NLPModel.restore_from(
         restore_path=cfg.model.restore_from_path,
