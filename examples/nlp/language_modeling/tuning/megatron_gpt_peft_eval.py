--- conflicted
+++ resolved
@@ -165,16 +165,10 @@
     model.freeze()
     config = OmegaConf.to_container(cfg.inference, resolve=True)
     model.set_inference_config(config)
-<<<<<<< HEAD
     
     if hasattr(cfg.model.data, 'test_ds'):
         trainer.test(model)
-=======
 
-    if hasattr(cfg.model.data, 'test_ds'):
-        trainer.test(model)
-
->>>>>>> 74c6fd8a
 
 if __name__ == "__main__":
     main()